hydra:
  run:                  
    dir: "/home/mila/d/dereck.piche/scratch/${now:%Y-%m-%d___%H-%M-%S}___${experiment.name}"
  job:
    chdir: false

experiment:
  name: "multi_round_dond_4_rounds_easier_collab"
  method: dond_run_train
  description: "no description"
  nb_epochs: 1000
  nb_matches_per_iteration: 32
  reinit_matches_each_it: true
  start_epoch: 0
  resume_experiment: false

####################################################################################################
#                                           GENERATION                                               
####################################################################################################

matches:

  stop_condition: game_over_condition
  stop_condition_kwargs: {}

  run_matches_args:
    nb_parallel_matches: -1
    log_func: players_logging_and_html
    log_func_args:
      metrics_func: gather_dond_statistics
      metrics_func_args:
        stats_to_log: [
        "agreement_percentage",
        "points",
        "points_on_agreement",
        "items_given_to_self",
        "quantities",
        "values",
<<<<<<< HEAD
        "imbalance_on_agreement",
        "points_difference_on_agreement",
        "greedy_dominant_points_difference_on_agreement",
        "greedy_submission_points_difference_on_agreement",
        "cooperative_points_difference_on_agreement",
        "split_equal_points_difference_on_agreement",
        "total_coop_points_difference_on_agreement_player",
        "total_coop_points_difference_on_agreement_coplayer",
        "total_imbalance_on_agreement",
        "total_points_difference_on_agreement",
        "total_coop_points_difference_player",
        "total_coop_points_difference_coplayer"
=======
        "points_difference_on_agreement",
        "imbalance_on_agreement",
        "cooperative_strat_unit_distance_on_agreement",
        "greedy_dominant_strat_unit_distance_on_agreement",
        "greedy_submission_strat_unit_distance_on_agreement",
        "split_equal_strat_unit_distance_on_agreement"
>>>>>>> a3ab366d
        ]
      training_data_func: bicameral_vals_assignator
      training_data_func_args:
        items: ['coins']
        min_quant: 1
        max_quant: 12
        low_val_mean: 3
        low_val_std: 1
        high_val_mean: 15
        high_val_std: 1
        
  dond_game_args:
<<<<<<< HEAD
    rounds_per_game: 4
    max_messages: 3
    min_messages: 1
    max_chars_per_message: 400
=======
    rounds_per_game: 1
    max_messages: 1
    min_messages: 1
    max_chars_per_message: 300s
>>>>>>> a3ab366d
    mode: basic
    random_setup_func: dond_random_setup
    random_setup_kwargs:
      items: ['coins'] # ['hats', 'balls', 'books']
      min_quant: 1
      max_quant: 12
      min_val: 1
      max_val: 10
    role_assignator_func: alternating_role_assignator
    role_assignator_func_kwargs: {}

  players:

    alice:

      dond_player_args:
        mod_adpt_id: 'llama/ad_alice'
        max_errors: 2
        allow_reasoning: true
        max_reasoning_chars: 400
        intro_prompt: ${prompt_blocks.dond_game_multiple_rounds}
        message_mechanics_prompt: ${prompt_blocks.dond_message_mechanics}
        dond_version_specificities: ${prompt_blocks.dond_visible_alternating_starting_player}
        reasoning_mechanics_prompt: ${prompt_blocks.dond_reasoning_mechanics}
        goal_prompt: ${prompt_blocks.dond_goal_long_term}
        first_round_prompt: ${prompt_blocks.first_round_prompt}
        new_round_prompt: ${prompt_blocks.new_round_prompt_with_values}
        player_with_first_move_prompt: "You are the first player. It is your turn to play."
        received_message_prompt: ${prompt_blocks.message_prompt}
        other_player_finalized_prompt: ${prompt_blocks.visible_finalization_prompt}

    bob:

      dond_player_args:
        mod_adpt_id: 'llama/ad_bob'
        max_errors: 2
        allow_reasoning: true
        max_reasoning_chars: 400
        intro_prompt: ${prompt_blocks.dond_game_multiple_rounds}
        message_mechanics_prompt: ${prompt_blocks.dond_message_mechanics}
        dond_version_specificities: ${prompt_blocks.dond_visible_alternating_starting_player}
        reasoning_mechanics_prompt: ${prompt_blocks.dond_reasoning_mechanics}
        goal_prompt: ${prompt_blocks.dond_goal_long_term}
        first_round_prompt: ${prompt_blocks.first_round_prompt}
        new_round_prompt: ${prompt_blocks.new_round_prompt_with_values}
        player_with_first_move_prompt: "You are the first player to make a move."
        received_message_prompt: ${prompt_blocks.message_prompt}
        other_player_finalized_prompt: ${prompt_blocks.visible_finalization_prompt}


models:

  llama:
    class: hf
    init_args:
      name: 'llama'
      adapter_names: ['ad_alice', 'ad_bob']
      max_model_length: 8000
      include_value_head: false
      device: "cuda"
      model_name: "meta-llama/Llama-3.1-8B-Instruct"
      pretrained_args:
        pretrained_model_name_or_path: ${models.llama.init_args.model_name}
        torch_dtype: "bfloat16"
        device_map: "auto"
        attn_implementation: "flash_attention_2"
      bits_and_bytes_args: null
        #load_in_8bit: False
        #load_in_4bit: true
      lora_args:
        task_type: TaskType.CAUSAL_LM
        r: 64
        lora_alpha: 32
        lora_dropout: 0.0
        target_modules: "all-linear"

      generation_args:
        max_new_tokens: 300
        do_sample: True
        temperature: 1.0
        top_k: 1
        top_p: 1.0
        repetition_penalty: 0.0

      keep_vllm_during_training: False
      keep_hf_during_training: True
      keep_hf_during_eval: False
      keep_vllm_during_eval: True
      eval_with: "vllm"
      train_with: "hf"
      random_seed: 500


####################################################################################################
# TRAINING                                             
####################################################################################################


training:
  keep_error_messages: False
  llama:
    adapters:
    
      ad_alice:
        train_func: train_reinforce_main
        train_func_args: 
          temperature: 1
          learning_rate: 3e-6

      ad_bob:
        train_func: train_reinforce_main
        train_func_args: 
          temperature: 1
          learning_rate: 3e-6


####################################################################################################
# PROMPT DEFINITIONS                                          
####################################################################################################

prompt_blocks:

  initial_play_prompt: |
    You are the first player. It is your turn to play. [Msg Limits → {remaining_messages}]

  message_prompt: |
    Other player's message: <message>{last_message}</message>. [Msg Limits → {remaining_messages}]

  visible_finalization_prompt: |
    Other Player's Finalization: {other_player_finalization}. [Msg Limits → {remaining_messages}]

  hidden_finalization_prompt: |
    The other player has submitted their finalization. It is now your turn to finalize. [Msg Limits → {remaining_messages}]


############################################################
# Ultimatum Game Prompts              
############################################################

  barebone_ultimatum: |
    Welcome, you are playing the splitting game.
    Game Description: 
      1) In this game, two players divide 10 coins among themselves.
      2) A finalization is a proposed division of the coins between the two players. 
      3) The first player will make a finalization. 
      The second player must then make his finalization. 
      Each player can make a single finalization for the entire game, hence the name.
      4) In order for both players to agree, the finalizations must be complementary. If no agreement is reached between the two players with the two finalizations, both players will receive zero points. If agreement is reached, the players will receive the coins corresponding to the finalizations.
    Response Formatting:
      1) All of your responses must be within <finalize></finalize> tags.
      2) The division must be in a JSON-parsable format. Formatting: Final division: <finalize> {"i_take": {"coins": x}, "other_player_gets": {"coins": y}} </finalize> where "i_take" represents your share and "other_player_gets" represents the other player's share of the coins.

  ultimatum_game_multiple_rounds: |
    Welcome, you are playing a multi-round splitting game.
    Game Description:
      1) In this game, two players will divide a collection of coins over multiple rounds.
      2) In each round, the available coins must be divided between both players.
      3) In every round, both players submit a finalization proposal outlining how the coins are split.
      4) If the two players do not propose the same split, both players receive zero points for that round.
      5) Once a player has proposed a split, the other player must also propose a split.
      6) Both players are assigned a value for each coin. The points each player receives are the product of the number of coins they get and the coin's value.
    Response Formatting:
      1) All your responses in each round must be enclosed within <finalize></finalize> tags.
      2) Specify the division in a JSON-parsable format. For example: <finalize> {"i_take": {"coins": x}, "other_player_gets": {"coins": y}} </finalize> where the numbers represent the counts of each object allocated to you and to your opponent.

  unbiased_goal: null

  normal_goal: |
    Your points will be the number of coins you get at the end of the game.

  agressive_goal: |
    Your goal is to get as many coins as possible.

  agressive_pair_goal: |
    Your goal is to get as many coins as possible. This is also the goal of the other player.

  fair_goal: |
    Goal: Aim to be fair with both the other player and yourself.

  submitted_goal: |
    Goal: Your goal is to do exactly what the other player wants. You must make the other player happy. 

############################################################
#                                                          #
#                      DOND Game Prompts                   #
#                                                          #
############################################################


  dond_game_multiple_rounds: |
    Welcome, you are participating in a multi-round negotiation game.
    Game Description:
      1) In this game, two players will divide a collection of items over multiple rounds.
      2) In each round, the available items of each category ({items}) and their corresponding quantities will be dynamically specified.
      3) In each round, the different item categories will have different values for each player.
      4) The points of each player in each round is determined by multiplying the number of items they receive by the value they assign to each item.
      5) Both players must submit a finalization proposal indicating how they wish to split the items.
      6) If the finalization proposals of both players do not match, neither player earns points for that round.
    Response Formatting:
      1) Enclose your finalization proposal within <finalize></finalize> tags.
      2) Provide your proposal in a JSON-parsable format ensuring that every expected item is included. For example:
         <finalize> {"i_take": {{finalize_sample_i_take}}, "other_player_gets": {{finalize_sample_other}}} </finalize>



  dond_normal_goal: |
    The points attributed to each player will be computed as the cumulative sum of their points over rounds, where each player's round score is determined by multiplying the quantity of each item they receive by the value they assign to each item. 

  dond_goal_long_term: |
    The points attributed to each player will be computed as the cumulative sum of their points over rounds, where each player's round score is determined by multiplying the quantity of each item they receive by the value they assign to each item. What matters is the total points each player has accumulated over all rounds, not the points they have accumulated in each round. This is not a zero-sum game. It is a general-sum game.

  dond_agressive_goal: |
    Your goal is to maximize your cumulative points, calculated by adding up, over rounds, the products of each item's quantity and the associated value (for you) at corresponding rounds. Aim for the highest possible total!

  dond_agressive_pair_goal: |
    Your goal is to maximize your cumulative points, calculated by adding up, over rounds, the products of each item's quantity and the associated value (for you) at corresponding rounds. This is also the goal of your opponent.

  dond_fair_goal: |
    Goal: Aim to be fair with both the other player and yourself. Remember, your points are awarded as the cumulative sum over rounds, with each round's score computed by multiplying the number of items received by their respective values.

  dond_submitted_goal: |
    Goal: Your objective is to exactly follow the other player's preferences to ensure their satisfaction. Note that your points accumulate over rounds as the product of the number of each item received and its corresponding value. 

  first_round_prompt: |
    For this new round, the items available are {quantities} and your assigned values are {values}. 

  new_round_prompt: |
    The previous round has ended. In the last round, you earned {last_round_points} points. For this new round, the items available are {quantities} and your assigned values are {values}. 

  new_round_prompt_with_values: |
    The previous round has ended. In the last round, you earned {last_round_points_computed}. Your coplayer earned {coplayer_last_round_points_computed_other}. Up to now, you have accumulated {cumulative_round_points_your} points and your coplayer has accumulated {cumulative_round_points_coplayer} points. For this new round, the items available are {quantities} and your assigned values are {values}. 

  dond_message_mechanics: |
    In order to communicate with the other player, you are allowed to send messages (distinct from finalizations). You cannot send a message and a finalization in the same response.
    When sending a message, please follow these rules: 1) Enclose your message entirely within <message> and </message> tags. 2) Do not include any extraneous text outside these tags. 3) In each round, send at least {min_messages} and no more than {max_messages} messages, with each message containing up to {max_chars_per_message} characters. 4) You may send only one message per response. 5) Use your messages strategically.
      
  dond_reasoning_mechanics: |
    In order to think before you act, you are allowed to use {max_reasoning_chars} characters per round. When reasoning, please follow these rules; 1) Enclose your thought process within <think> and </think> tags. 2) Do not include extraneous content outside these tags. 3) Your reasoning is limited to {max_reasoning_chars} characters per response. 4) You are not obligated to reason at each response.

  dond_hidden_alternating_starting_player: |
    In this version of the game, your finalization proposal (enclosed in <finalize> tags) will be hidden to your coplayer. The values attributed to the items by other players are hidden as well. However, there are no restrictions to what the players are allowed to reveal themselves in their messages! Furthermore, in this version, players alternate turns and the player with the first move changes each round. 

  dond_visible_alternating_starting_player: |
    In this version of the game, your finalization proposal (enclosed in <finalize> tags) will be shown to your coplayer. However, the values attributed to the items by other players are hidden. However, there are no restrictions to what the players are allowed to reveal themselves in their messages. Feel free to reveal your values in your messages. Furthermore, in this version, players alternate turns and the player with the first move changes each round.




<|MERGE_RESOLUTION|>--- conflicted
+++ resolved
@@ -36,7 +36,6 @@
         "items_given_to_self",
         "quantities",
         "values",
-<<<<<<< HEAD
         "imbalance_on_agreement",
         "points_difference_on_agreement",
         "greedy_dominant_points_difference_on_agreement",
@@ -49,14 +48,6 @@
         "total_points_difference_on_agreement",
         "total_coop_points_difference_player",
         "total_coop_points_difference_coplayer"
-=======
-        "points_difference_on_agreement",
-        "imbalance_on_agreement",
-        "cooperative_strat_unit_distance_on_agreement",
-        "greedy_dominant_strat_unit_distance_on_agreement",
-        "greedy_submission_strat_unit_distance_on_agreement",
-        "split_equal_strat_unit_distance_on_agreement"
->>>>>>> a3ab366d
         ]
       training_data_func: bicameral_vals_assignator
       training_data_func_args:
@@ -69,17 +60,10 @@
         high_val_std: 1
         
   dond_game_args:
-<<<<<<< HEAD
     rounds_per_game: 4
     max_messages: 3
     min_messages: 1
     max_chars_per_message: 400
-=======
-    rounds_per_game: 1
-    max_messages: 1
-    min_messages: 1
-    max_chars_per_message: 300s
->>>>>>> a3ab366d
     mode: basic
     random_setup_func: dond_random_setup
     random_setup_kwargs:
