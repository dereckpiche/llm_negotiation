hydra:
  job:
    chdir: false
<<<<<<< HEAD
    name: default
  run:
    dir: ${oc.env:EXP_OUT}/${hydra.job.name}/${now:%Y-%m-%d}/${now:%H-%M-%S}
=======
>>>>>>> 90e76636

experiment:
  method: dond_run_train
  description: "Easy. They should be learning."
  nb_epochs: 100
  nb_matches_per_iteration: 32
  reinit_matches_each_it: true
  start_epoch: 0
  resume_experiment: true
  random_seeds: [33, 53, 97, 157, 468, 484, 2959, 5145, 6368, 8602]

training:
  keep_error_messages: False
  llama:
    adapters:

      ad_alice:
        train_func: train_reinforce_main
        train_func_args:
          temperature: 1
          learning_rate: 3e-6


      ad_bob:
        train_func: train_reinforce_main
        train_func_args:
          temperature: 1
          learning_rate: 3e-6

models:
  llama:
    class: hf
    init_args:
      name: 'llama'
      adapter_names: ['ad_alice', 'ad_bob']
      max_model_length: 8000
      include_value_head: false
      device: "cuda"
      model_name: "/network/weights/llama.var/llama_3.1/Meta-Llama-3.1-8B-Instruct"
      pretrained_args:
        pretrained_model_name_or_path: ${models.llama.init_args.model_name}
        torch_dtype: "bfloat16"
        device_map: "auto"
        attn_implementation: "flash_attention_2"
      bits_and_bytes_args: null
        #load_in_8bit: False
        #load_in_4bit: true
      lora_args:
        task_type: CAUSAL_LM
        r: 64
        lora_alpha: 32
        lora_dropout: 0.0
        target_modules: "all-linear"

      generation_args:
        max_new_tokens: 100
        do_sample: True
        temperature: 1.0
        top_k: 0.0
        top_p: 1.0
        repetition_penalty: 0.0

      keep_vllm_during_training: False
      keep_hf_during_training: True
      keep_hf_during_eval: False
      keep_vllm_during_eval: True
      eval_with: "vllm"
      train_with: "hf"

matches:

  stop_condition: game_over_condition
  stop_condition_kwargs: {}

  run_matches_args:
    nb_parallel_matches: -1
    log_func: players_logging_and_html
    log_func_args:
      metrics_func: gather_dond_statistics
      metrics_func_args:
        stats_to_log: [
        "agreement_percentage",
        "points",
        "points_on_agreement",
        "items_given_to_self"
        ]
      training_data_func: set_discounted_returns
      training_data_func_args:
        discount_factor: 1.0

  dond_game_args:
    rounds_per_game: 1
    max_messages: 0
    min_messages: 0
    mode: basic
    random_setup_func: fixed_manual
    random_setup_kwargs:
      items: ['coins']
      quantities: [10]
      val_starting_negotiator: [1]
      val_responding_negotiator: [1]
    role_assignator_func: fixed_role_assignator
    role_assignator_func_kwargs: {}

  players:

    alice:

      dond_player_args:

        mod_adpt_id: 'llama/ad_alice'
        allow_reasoning: false
        max_errors: 1
        max_reasoning_chars: 0
        intro_prompt: ${prompt_blocks.barebone_ultimatum2}
        goal_prompt: ${prompt_blocks.agressive_goal}
        new_round_prompt: null
        player_with_first_move_prompt: "You are the first player. It is your turn to play."
        received_message_prompt: null
        first_round_prompt: null
        other_player_finalized_prompt: ${prompt_blocks.visible_finalization_prompt}

    bob:

      dond_player_args:

        mod_adpt_id: 'llama/ad_bob'
        allow_reasoning: false
        max_errors: 1
        max_reasoning_chars: 0
        intro_prompt: ${prompt_blocks.barebone_ultimatum2}
        goal_prompt: ${prompt_blocks.agressive_goal}
        new_round_prompt: null
        player_with_first_move_prompt: null
        received_message_prompt: null
        first_round_prompt: null
        other_player_finalized_prompt: ${prompt_blocks.visible_finalization_prompt}


prompt_blocks:

  barebone_ultimatum: |

    Welcome, you are playing the splitting game.

    Game Description:

      1) In this game, two players divide 10 coins among themselves.

      2) A finalization is a proposed division of the coins between the two players.

      3) The first player will make a finalization.
      The second player must then make his finalization.
      Each player can make a single finalization for the entire game, hence the name.

      4) In order for both players to agree, the finalizations must be complementary. If no agreement is reached between the two players with the two finalizations, both players will receive zero points. If agreement is reached, the players will receive the coins corresponding to the finalizations.


    Response Formatting:

      1) All of your responses must be within <finalize></finalize> tags.

      2) The division must be in a JSON-parsable format. Formatting: Final division: <finalize> {"i_take": {"coins": x}, "other_player_gets": {"coins": y}} </finalize> where "i_take" represents your share and "other_player_gets" represents the other player's share of the coins.

  barebone_ultimatum2: |

    Welcome to the Splitting Game.

    Game Overview:

      1) Two players divide 10 coins.

      2) Each player proposes a division of the coins.

      3) Both players must agree on a division to receive the coins. If not, both receive zero coins.

      4) The game is played only once.

    Response Format:

      1) Responses must be within <finalize> </finalize> tags.

      2) Use JSON format: <finalize> {"i_take": {"coins": x}, "other_player_gets": {"coins": y}} </finalize>.

  dond_game: |

    Welcome to the splitting game.

    Game Description:

      1) In this game, two players divide {quantities} among themselves.

      2) The points each player obtains is the number of items they get at the end of the game.

      3) After the number of items and values have been shown, the first player will make a finalization. A finalization is proposed division of the items between the two players.

      4) The second player must then make his finalization.

      5) Each player can make a single finalization for the entire game, hence the name.

      6) In order for both players to agree, the finalizations must be complementary. If no agreement is reached between the two players with the two finalizations, both players will receive zero points.

    Response Formatting:

      1) All of your responses must be within <finalize></finalize> tags.

      2) The division must be in a JSON-parsable format. Formatting: Final division: <finalize>{ "i_take": {"item_category1": x, "item_category2": y}, "other_player_gets": {"item_category1": y, "item_category2": x} }</finalize> where 'i_take' represents your share and 'other_player_gets' represents the other player's share of the item categories.

  barebone_round_prompt: |
    ""

  initial_play_prompt: |
    You are the first player. It is your turn to play.

  ongoing_play_prompt: |
    The other player sent you this message: <message>{last_message}</message>

  visible_finalization_prompt: |
    The other player's finalization was {other_player_finalization}.
    You are the second player. It is your turn to play.

  second_player_finalization_prompt: |
    The other player's finalization was {other_player_finalization}.
    It is your turn to play.

  unbiased_goal: null

  normal_goal: |
    Your points will be the number of coins you get at the end of the game.

  agressive_goal: |
    Your goal is to get as many coins as possible.

  agressive_pair_goal: |
    Your goal is to get as many coins as possible.
    This is also the goal of the other player.

  fair_goal: |
    Goal: Aim to be fair with both the other player and yourself.

  submitted_goal: |
    Goal: Your goal is to do exactly what the other player wants. You must make the other player happy.

<|MERGE_RESOLUTION|>--- conflicted
+++ resolved
@@ -1,12 +1,9 @@
 hydra:
   job:
     chdir: false
-<<<<<<< HEAD
     name: default
   run:
     dir: ${oc.env:EXP_OUT}/${hydra.job.name}/${now:%Y-%m-%d}/${now:%H-%M-%S}
-=======
->>>>>>> 90e76636
 
 experiment:
   method: dond_run_train
