--- conflicted
+++ resolved
@@ -5,11 +5,7 @@
 experiment:
   method: dond_run_train
   description: "Easy. They should be learning."
-<<<<<<< HEAD
-  nb_epochs: 20
-=======
   nb_epochs: 100
->>>>>>> 90e76636
   nb_matches_per_iteration: 32
   reinit_matches_each_it: true
   start_epoch: 0
