--- conflicted
+++ resolved
@@ -30,7 +30,7 @@
         "items_given_to_self"
         ]
       training_data_func: set_discounted_returns
-      training_data_func_args: 
+      training_data_func_args:
         discount_factor: 0.96
   dond_game_args:
     rounds_per_game: 16
@@ -88,12 +88,8 @@
       max_model_length: 8000
       include_value_head: false
       device: "cuda"
-<<<<<<< HEAD
+      model_name: "meta-llama/Llama-3.1-8B-Instruct"
       pretrained_args:
-=======
-      model_name: "meta-llama/Llama-3.1-8B-Instruct"
-      pretrained_args: 
->>>>>>> eb2fb9b4
         pretrained_model_name_or_path: "meta-llama/Llama-3.1-8B-Instruct"
         torch_dtype: "bfloat16"
         device_map: "auto"
