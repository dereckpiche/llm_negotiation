# Byte-compiled / optimized / DLL files
__pycache__/
*.py[cod]
*$py.class

# C extensions
*.so

# Distribution / packaging
.Python
build/
develop-eggs/
dist/
downloads/
eggs/
.eggs/
lib/
lib64/
parts/
sdist/
var/
wheels/
pip-wheel-metadata/
share/python-wheels/
*.egg-info/
.installed.cfg
*.egg
MANIFEST

# PyInstaller
#  Usually these files are written by a python script from a template
#  before PyInstaller builds the exe, so as to inject date/other infos into it.
*.manifest
*.spec

# Installer logs
pip-log.txt
pip-delete-this-directory.txt

# Unit test / coverage reports
htmlcov/
.tox/
.nox/
.coverage
.coverage.*
.cache
nosetests.xml
coverage.xml
*.cover
*.py,cover
.hypothesis/
.pytest_cache/

# Translations
*.mo
*.pot

# Django stuff:
*.log
local_settings.py
db.sqlite3
db.sqlite3-journal

# Flask stuff:
instance/
.webassets-cache

# Scrapy stuff:
.scrapy

# Sphinx documentation
docs/_build/

# PyBuilder
target/

# Jupyter Notebook
.ipynb_checkpoints

# IPython
profile_default/
ipython_config.py

# pyenv
.python-version

# pipenv
#   According to pypa/pipenv#598, it is recommended to include Pipfile.lock in version control.
#   However, in case of collaboration, if having platform-specific dependencies or dependencies
#   having no cross-platform support, pipenv may install dependencies that don't work, or not
#   install all needed dependencies.
#Pipfile.lock

# PEP 582; used by e.g. github.com/David-OConnor/pyflow
__pypackages__/

# Celery stuff
celerybeat-schedule
celerybeat.pid

# SageMath parsed files
*.sage.py

# Environments
.env
.venv
env/
venv/
ENV/
env.bak/
venv.bak/

# Spyder project settings
.spyderproject
.spyproject

# Rope project settings
.ropeproject

# mkdocs documentation
/site

# mypy
.mypy_cache/
.dmypy.json
dmypy.json

# Pyre type checker
.pyre/

# experiment outputs
exp_out/
wandb/
loggings/
*.out
outputs/
important_outputs/
<<<<<<< HEAD

# offline datasets dir
src/datasets_offline/

# VSCode settings
.vscode/

# HF token
HF_TOKEN

# additional files
run_commands.py
*.mp4
=======
important_outputs/
*.mp4
**/__pycache__/
**/**/__pycache__/
.venv/
>>>>>>> fb616ccf
<|MERGE_RESOLUTION|>--- conflicted
+++ resolved
@@ -135,24 +135,8 @@
 *.out
 outputs/
 important_outputs/
-<<<<<<< HEAD
-
-# offline datasets dir
-src/datasets_offline/
-
-# VSCode settings
-.vscode/
-
-# HF token
-HF_TOKEN
-
-# additional files
-run_commands.py
-*.mp4
-=======
 important_outputs/
 *.mp4
 **/__pycache__/
 **/**/__pycache__/
-.venv/
->>>>>>> fb616ccf
+.venv/