# Byte-compiled / optimized / DLL files
__pycache__/
*.py[cod]
*$py.class

# C extensions
*.so

# Distribution / packaging
.Python
build/
develop-eggs/
dist/
downloads/
eggs/
.eggs/
lib/
lib64/
parts/
sdist/
var/
wheels/
pip-wheel-metadata/
share/python-wheels/
*.egg-info/
.installed.cfg
*.egg
MANIFEST

# PyInstaller
#  Usually these files are written by a python script from a template
#  before PyInstaller builds the exe, so as to inject date/other infos into it.
*.manifest
*.spec

# Installer logs
pip-log.txt
pip-delete-this-directory.txt

# Unit test / coverage reports
htmlcov/
.tox/
.nox/
.coverage
.coverage.*
.cache
nosetests.xml
coverage.xml
*.cover
*.py,cover
.hypothesis/
.pytest_cache/

# Translations
*.mo
*.pot

# Django stuff:
*.log
local_settings.py
db.sqlite3
db.sqlite3-journal

# Flask stuff:
instance/
.webassets-cache

# Scrapy stuff:
.scrapy

# Sphinx documentation
docs/_build/

# PyBuilder
target/

# Jupyter Notebook
.ipynb_checkpoints

# IPython
profile_default/
ipython_config.py

# pyenv
.python-version

# pipenv
#   According to pypa/pipenv#598, it is recommended to include Pipfile.lock in version control.
#   However, in case of collaboration, if having platform-specific dependencies or dependencies
#   having no cross-platform support, pipenv may install dependencies that don't work, or not
#   install all needed dependencies.
#Pipfile.lock

# PEP 582; used by e.g. github.com/David-OConnor/pyflow
__pypackages__/

# Celery stuff
celerybeat-schedule
celerybeat.pid

# SageMath parsed files
*.sage.py

# Environments
.env
.venv
env/
venv/
ENV/
env.bak/
venv.bak/

# Spyder project settings
.spyderproject
.spyproject

# Rope project settings
.ropeproject

# mkdocs documentation
/site

# mypy
.mypy_cache/
.dmypy.json
dmypy.json

# Pyre type checker
.pyre/

# experiment outputs
exp_out/
wandb/
loggings/
*.out
outputs/
important_outputs/
<<<<<<< HEAD

# offline datasets dir
src/datasets_offline/

# VSCode settings
.vscode/

# HF token
HF_TOKEN

# additional files
run_commands.py
*.mp4
=======
important_outputs/
*.mp4
**/__pycache__/
**/**/__pycache__/
>>>>>>> 04ab1ccd
<|MERGE_RESOLUTION|>--- conflicted
+++ resolved
@@ -135,7 +135,6 @@
 *.out
 outputs/
 important_outputs/
-<<<<<<< HEAD
 
 # offline datasets dir
 src/datasets_offline/
@@ -148,10 +147,4 @@
 
 # additional files
 run_commands.py
-*.mp4
-=======
-important_outputs/
-*.mp4
-**/__pycache__/
-**/**/__pycache__/
->>>>>>> 04ab1ccd
+*.mp4