
import json
import os
import matplotlib.pyplot as plt
import numpy as np
from torch.utils.tensorboard import SummaryWriter
from collections import Counter
import pprint

import numpy as np
import matplotlib.pyplot as plt
import os
from typing import Dict
# import wandb
# from comet_ml import Experiment

# experiment = Experiment(
#     api_key="IvI06nn59lLap4y0JRrwlTViy",
#     project_name="llm_negotiation",
#     log_env_gpu=True,
#     log_env_cpu=True
# )

def append_statree(tree1: Dict, tree2: Dict):
    """
    Append each corresponding leaf of tree2 to tree1.
    """
    for key, value in tree2.items():
        if key not in tree1:
            tree1[key] = value
        elif isinstance(value, dict):
            append_statree(tree1[key], value)
        elif isinstance(value, list):
            if isinstance(tree1[key], list):
                tree1[key].extend(value)
            else:
                tree1[key] = [tree1[key]] + value
        else:
            if isinstance(tree1[key], list):
                tree1[key].append(value)
            else:
                tree1[key] = [tree1[key], value]

def get_mean_statree(tree: Dict) -> Dict:
    """
    Returns a statree where each leaf is replaced by the mean of the leaf values.
    """
    result = {}
    for key, value in tree.items():
        if isinstance(value, dict):
            result[key] = get_mean_statree(value)
        elif isinstance(value, list):
            cleaned_values = [v for v in value if v is not None]
            result[key] = np.mean(cleaned_values) if cleaned_values else None
        else:
            result[key] = value
    return result

def get_var_statree(tree: Dict) -> Dict:
    """
    Returns a statree where each leaf is replaced by the variance of the leaf values.
    """
    result = {}
    for key, value in tree.items():
        if isinstance(value, dict):
            result[key] = get_var_statree(value)
        elif isinstance(value, list):
            cleaned_values = [v for v in value if v is not None]
            result[key] = np.var(cleaned_values) if cleaned_values else None
        else:
            result[key] = 0  # Single value has variance 0
    return result

def plot_statree(tree: Dict, folder: str, path: str = ""):
    """
    Plots the leaves of the statree and saves them to the specified folder.
    """
    os.makedirs(folder, exist_ok=True)
    for key, value in tree.items():
        new_path = f"{path}/{key}" if path else key
        if isinstance(value, dict):
            plot_statree(value, folder, new_path)
        elif isinstance(value, list):
            plt.figure()
            plt.plot(value)
            plt.title(new_path)
            plt.savefig(os.path.join(folder, f"{new_path.replace('/', '_')}.png"))
            plt.close()

def tb_statree(tree: Dict, writer, path: str = ""):
    """
    Logs the leaves of the statree to TensorBoard.
    """
    for key, value in tree.items():
        new_path = f"{path}/{key}" if path else key
        if isinstance(value, dict):
            tb_statree(value, writer, new_path)
        elif isinstance(value, list):
            for i, v in enumerate(value):
                if v is not None:
                    writer.add_scalar(new_path, v, i)



def update_player_statistics(input_path, output_file):
    """
    Computes statistics for the current iteration and updates the global statistics file.

    Args:
        input_path (str): Path to the folder containing player JSON files for the current iteration.
        output_file (str): Path to the JSON file where statistics are stored.
    """

    # Build statree by appending each dict from JSON files in "input_path" folder
    statree = {}
    for filename in os.listdir(input_path):
        if filename.endswith('.json'):
            with open(os.path.join(input_path, filename), 'r') as f:
                data = json.load(f)
                append_statree(statree, data)
    # Get epoch mean statree
    mean_statree = get_mean_statree(statree)

    # Add mean statree to global stats file
    if os.path.exists(output_file):
        with open(output_file, 'r') as f:
            global_stats = json.load(f)
    else:
        global_stats = {}

    append_statree(global_stats, mean_statree)

    with open(output_file, 'w') as f:
        json.dump(global_stats, f, indent=4)



def generate_player_stats_plots(global_stats_path, matplotlib_log_dir, tensorboard_log_dir, wandb_log_dir):
    """
    Visualizes the global statistics by logging them to TensorBoard and Weights & Biases.

    Args:
        global_stats_path (str): Path to the global statistics JSON file.
        tensorboard_log_dir (str): Directory to save TensorBoard logs.
        wandb_log_dir (str): Directory for Weights & Biases run metadata.
    """
    os.makedirs(matplotlib_log_dir, exist_ok=True)
    os.makedirs(tensorboard_log_dir, exist_ok=True)
    os.makedirs(wandb_log_dir, exist_ok=True)



    with open(global_stats_path, 'r') as f:
        global_stats = json.load(f)

    plot_statree(global_stats, folder=matplotlib_log_dir)

    # Log statistics to TensorBoard
    writer = SummaryWriter(tensorboard_log_dir)
    tb_statree(global_stats, writer)
    writer.close()

    #wb_statree(global_stats)

def generate_frequency_counts(input_path):
    agreement_percent_values = []
    items_given_to_self_values = []

    for filename in os.listdir(input_path):
        if filename.endswith('.json'):
            file_path = os.path.join(input_path, filename)
            with open(file_path, 'r') as f:
                data = json.load(f)

            for rounds, values in data.items():

                agreement_percent_values.append(values['agreement_percentage'])
                items_given_to_self_values.append(values['items_given_to_self'])

    # Convert lists to frequency counts
    agreement_percent_freq_counts = dict(Counter(agreement_percent_values))
    items_given_to_self_freq_counts = dict(Counter(items_given_to_self_values))

    # Combine into a final dictionary
    freq_stats = {
        "agreement_percent_freq": agreement_percent_freq_counts,
        "items_given_to_self_freq": items_given_to_self_freq_counts
    }

    output_path = os.path.join(input_path, 'frequency_stats.json')
    # Save to JSON
    with open(output_path, 'w') as f:
        json.dump(freq_stats, f, indent=4)

import os
import json
import numpy as np
import matplotlib.pyplot as plt

def plot_seed_averaged_stats(root_path, player_names):
    """
    Plots seed-averaged statistics for given players.

    Args:
        root_path (str): Path to the directory containing seed data.
        player_names (list): List of player names to process.
    """

    # Initialize data structure for storing statistics
    player_stats = {player: {} for player in player_names}

    # Identify all seed directories
    seed_dirs = [dir_name for dir_name in os.listdir(root_path) if dir_name.startswith("seed")]

    for player in player_names:
        # Create output directory for averaged stats
        avg_stats_dir = os.path.join(root_path, "avg_seed_stats", player)
        os.makedirs(avg_stats_dir, exist_ok=True)

        # Collect statistics from each seed directory
        for seed_dir in seed_dirs:
            stats_file = os.path.join(root_path, seed_dir, "statistics", player, f"{player}_stats.jsonl")

            with open(stats_file, "r") as file:
                json_data = json.load(file)

            for round_id, round_data in json_data.items():
                for metric, values in round_data.items():
                    # Initialize nested dictionary structure
                    player_stats.setdefault(player, {}).setdefault(round_id, {}).setdefault(metric, []).append({
                        'data': [val if val is not None else 0 for val in values],
                        'file': seed_dir
                    })

        # Save collected statistics to a JSON file
        json_output_file = os.path.join(avg_stats_dir, f"{player}_aggregated_stats.json")
        with open(json_output_file, "w") as json_file:
            json.dump(player_stats[player], json_file, indent=4)

        # Plot and save seed-averaged statistics
        for round_id, round_metrics in player_stats[player].items():
            for metric, metric_data in round_metrics.items():
                plt.figure()

                # Convert data into a NumPy array for processing
                metric_data = np.array([entry['data'] for entry in metric_data])
                metric_mean = np.mean(metric_data, axis=0)
                metric_std = np.std(metric_data, axis=0)

                # Plot individual runs with pale blue
                for instance in metric_data:
                    plt.plot(instance, color="lightblue", alpha=0.5)

                # Overlay mean curve with dark blue
                plt.plot(metric_mean, linewidth=2, color="darkblue", label=f"Average")

                # Formatting and saving the plot
                plt.title(f"{round_id}/seed_averaged_{metric}")
                plt.xlabel("Iterations")
                plt.ylabel(metric.replace("_", " ").title())
                plt.legend()

                output_filename = os.path.join(avg_stats_dir, f"{round_id}_seed_averaged_{metric}.png")
                plt.savefig(output_filename)
                plt.close()  # Close figure to free memory

                # Compute standard error
                plt.figure()
                std_error = metric_std / np.sqrt(len(metric_mean))
                plt.plot(metric_mean, linestyle="-", linewidth=2, color="darkblue")

                plt.errorbar(range(len(metric_mean)), metric_mean, yerr=std_error, fmt="o", color="#006400", capsize=3, markersize=3)

                plt.title(f"{round_id}/std_error_{metric}")
                plt.xlabel("Iterations")
                plt.ylabel(metric.replace("_", " ").title())
                plt.savefig(os.path.join(avg_stats_dir, f"{round_id}_std_error_{metric}.png"))
                plt.close()  # Free memory

    print(f"Seed-averaged plots saved successfully at {avg_stats_dir}!")


if __name__ == "__main__":
    # plot_cumulative_points("/home/mila/d/dereck.piche/llm_negotiation/important_outputs/2025-01-12 naive RL with 12 rounds/statistics/alice/alice_stats.jsonl")
<<<<<<< HEAD
    folder = "../scratch/outputs/2025-02-15/08-57-15-fair-bias"
    plot_seed_averaged_stats(folder, ["alice", "bob"])
=======
    generate_frequency_counts("/home/mila/d/dereck.piche/llm_negotiation/outputs/2025-02-10/13-57-29/iteration_000/alice/statistics")
>>>>>>> ec5e1aac
<|MERGE_RESOLUTION|>--- conflicted
+++ resolved
@@ -5,7 +5,6 @@
 import numpy as np
 from torch.utils.tensorboard import SummaryWriter
 from collections import Counter
-import pprint
 
 import numpy as np
 import matplotlib.pyplot as plt
@@ -192,11 +191,6 @@
     with open(output_path, 'w') as f:
         json.dump(freq_stats, f, indent=4)
 
-import os
-import json
-import numpy as np
-import matplotlib.pyplot as plt
-
 def plot_seed_averaged_stats(root_path, player_names):
     """
     Plots seed-averaged statistics for given players.
@@ -282,9 +276,5 @@
 
 if __name__ == "__main__":
     # plot_cumulative_points("/home/mila/d/dereck.piche/llm_negotiation/important_outputs/2025-01-12 naive RL with 12 rounds/statistics/alice/alice_stats.jsonl")
-<<<<<<< HEAD
     folder = "../scratch/outputs/2025-02-15/08-57-15-fair-bias"
-    plot_seed_averaged_stats(folder, ["alice", "bob"])
-=======
-    generate_frequency_counts("/home/mila/d/dereck.piche/llm_negotiation/outputs/2025-02-10/13-57-29/iteration_000/alice/statistics")
->>>>>>> ec5e1aac
+    plot_seed_averaged_stats(folder, ["alice", "bob"])