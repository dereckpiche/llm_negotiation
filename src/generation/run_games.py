from utils.common_imports import *
from environments.dond.dond_log_funcs import *

def run_batched_matches(
    matches,
    models,
    iteration,
    export_path,
    nb_parallel_matches,
    seed_offset=0
):
    """
    Runs multiple negotiation games in parallel and logs the results.

    Args:
        matches (list): List of match dictionaries, each containing:
            - 'env': Environment instance
            - 'agents': Dictionary mapping agent IDs to AgentState instances
            - 'log_func': Function object to use for logging this match
            - 'log_func_args': Dictionary of arguments for the log_func
        models (dict): Dictionary of models to use for generating outputs.
        iteration (int): Iteration number
<<<<<<< HEAD
        log_func (str): Name of the function to use for logging results.
        log_func_args (dict): Arguments for the log function.
        export_path (str): Base folder to save player contexts.
=======
        export_path (str): Base folder to save game contexts.
>>>>>>> 9ea2083b
        nb_parallel_matches (int): Number of matches to run in parallel.

    Returns:
        None
    """
    if nb_parallel_matches == -1:
        nb_parallel_matches = len(matches)

<<<<<<< HEAD
    # Use the provided list of match dictionaries directly (no deep copy)
    all_matches = matches
    parallel_matches = [all_matches.pop(0) for _ in range(min(nb_parallel_matches, len(all_matches)))]

    # Get all the adapter names used by the players
    policy_ids = []
    for match in parallel_matches:
        for player in match["players"].values():
            if player.policy_id not in policy_ids:
                policy_ids.append(player.policy_id)
    prompt_batches = {policy_id: [] for policy_id in policy_ids}
    response_batches = {policy_id: [] for policy_id in policy_ids}

    while parallel_matches or all_matches:

        # Build prompt batches for each model
        for match in parallel_matches:
            match["game_state"] = match["game"].get_state()
            current_player = match["players"][match["game"].get_current_player()]
            current_player.set_usr_message(match["game_state"])
            prompt_batches[current_player.policy_id].append(
                current_player.get_chat_history()  # No deep copy needed here
            )

        # Process prompts for each model
        for policy_id in policy_ids:
            model_name = policy_id.split("/")[0]
            adapter_name = policy_id.split("/")[1]
            model = models[model_name]
            if prompt_batches[policy_id]:
                if hasattr(model, 'adapters'):
                    model.prepare_adapter_eval(adapter_name, iteration)
                response_batches[policy_id] = model.prompt(prompt_batches[policy_id])
            prompt_batches[policy_id] = []

        # Execute player moves based on responses
        for match in parallel_matches[:]:
            match["game_state"] = match["game"].get_state()
            current_player = match["players"][match["game"].get_current_player()]
            response = response_batches[current_player.policy_id].pop(0)

            action, player_state, send_to_game, player_info = current_player.step(
                input=(match["game_state"], match["game"].get_info(), response)
            )

            if send_to_game:
                observation, reward, done, info = match["game"].step(action)
                match["game_state"] = observation

                if done:
                    # Log game data
                    player_infos = []
                    for player in match["players"].values():
                        player_infos.append(player.get_info())
                    globals()[log_func](export_path, player_infos, info, **log_func_args)
                    match["game"].reset()

                    # Remove the completed match
                    parallel_matches.remove(match)

                    # Add a new match if available
                    if all_matches:
                        parallel_matches.append(all_matches.pop(0))

=======
    pending_matches = matches.copy()
    active_matches = {}
    
    # Initial population of active matches
    for i in range(min(nb_parallel_matches, len(pending_matches))):
        match = pending_matches.pop(0)
        match_id = id(match)
        
        env = match['env']
        initial_observations = env.reset()
        
        active_matches[match_id] = {
            'env': env,
            'agents': match['agents'],
            'observations': initial_observations,
            'action_required_agents': list(initial_observations.keys()),
            'pending_actions': {},
            'policy_outputs': {agent_id: None for agent_id in match['agents']},
            'log_func': match['log_func'],
            'log_func_args': match['log_func_args']
        }
    policy_inputs = {}  # {policy_id: {match_id: {agent_id: input}}}
    
    
    # Main simulation loop
    while active_matches or pending_matches:

        
        for match_id, match_data in active_matches.items():
            env = match_data['env']
            agents = match_data['agents']
            observations = match_data['observations']
            action_required_agents = set(match_data['action_required_agents'])
            ready_agents = set(match_data["pending_actions"].keys())
            not_ready_agents = action_required_agents - ready_agents

            for agent_id in not_ready_agents:

                agent_state = agents[agent_id]

                policy_id, policy_input, action, ready, info = agent_state.step(
                    observation_from_env=observations[agent_id],
                    policy_output=match_data['policy_outputs'].get(agent_id, None)
                )
                
                if not ready:
                    if policy_id not in policy_inputs:
                        policy_inputs[policy_id] = {}
                    if match_id not in policy_inputs[policy_id]:
                        policy_inputs[policy_id][match_id] = {}
                    policy_inputs[policy_id][match_id][agent_id] = policy_input
                    # Reset policy output to None since we're requesting a new one
                    match_data['policy_outputs'][agent_id] = None
                else:
                    match_data['pending_actions'][agent_id] = action
                    match_data['policy_outputs'][agent_id] = None
        
        # Get policy outputs for the agents -- in a batched and efficient way
    
        policy_outputs = process_policy_inputs(models, policy_inputs, seed_offset=seed_offset)
        for match_id, match_data in active_matches.items():
            if match_id in policy_outputs:  # Add this check to prevent KeyError
                for agent_id, policy_output in policy_outputs[match_id].items():
                    match_data['policy_outputs'][agent_id] = policy_output
        policy_inputs = {} 
        
        
        # Step environments forward with collected actions - only when all agents are ready
        completed_matches = []

        for match_id, match_data in active_matches.items():

            pending_actions = match_data['pending_actions']
            action_required_agents = set(match_data['action_required_agents'])
            ready_agents = set(pending_actions.keys())

            # Only step when all agents (with action required) are ready

            if action_required_agents == ready_agents:

                # Take step 
                env = match_data['env']
                new_observations, done, info = env.step(pending_actions)
                match_data['observations'] = new_observations
                match_data['action_required_agents'] = list(new_observations.keys())
                match_data['pending_actions'] = {}
                
                # Trajectory has completed
                if done:
                    env_info = env.get_log_info()
                    agent_infos = [agent.get_log_info() for agent in match_data['agents'].values()]
                    
                    # Use the match-specific log function and args
                    match_data['log_func'](export_path, agent_infos, env_info, **match_data['log_func_args'])
                    completed_matches.append(match_id)
        
        # Remove completed matches and add new ones
        for match_id in completed_matches:
            del active_matches[match_id]
            
            if pending_matches:
                new_match = pending_matches.pop(0)
                new_match_id = id(new_match)
                
                env = new_match['env']
                initial_observations = env.reset()
                
                active_matches[new_match_id] = {
                    'env': env,
                    'agents': new_match['agents'],
                    'observations': initial_observations,
                    'action_required_agents': list(initial_observations.keys()),
                    'pending_actions': {},
                    'policy_outputs': {agent_id: None for agent_id in new_match['agents']},
                    'log_func': new_match['log_func'],
                    'log_func_args': new_match['log_func_args']
                }
    
>>>>>>> 9ea2083b
    return None


def process_policy_inputs(models, policy_inputs, seed_offset=0):
    """
    Process batches of inputs for each policy and return the outputs.
    
    Args:
        models (dict): Dictionary of models to use for generating outputs.
        policy_inputs (dict): Nested dictionary {policy_id: {match_id: {agent_id: input}}}
        seed_offset (int, optional): Offset for seeding, defaults to 0
        
    Returns:
        dict: Nested dictionary {match_id: {agent_id: output}}
    """
    policy_outputs = {}  # {match_id: {agent_id: output}}
    
    for policy_id, match_dict in policy_inputs.items():
        if not match_dict:
            continue
            
        model_name, adapter_name = policy_id.split("/")
        model = models[model_name]
        
        if hasattr(model, 'adapters'):
            model.prepare_adapter_eval(adapter_name, seed_offset)
        
        # Flatten inputs for batch processing
        flat_inputs = []
        input_mapping = []  # [(match_id, agent_id), ...]
        for match_id, agent_dict in match_dict.items():
            for agent_id, input_data in agent_dict.items():
                flat_inputs.append(input_data)
                input_mapping.append((match_id, agent_id))
        
        # Get batch outputs
        batch_outputs = model.prompt(flat_inputs)
        
        # Reconstruct nested structure
        for (match_id, agent_id), output in zip(input_mapping, batch_outputs):
            if match_id not in policy_outputs:
                policy_outputs[match_id] = {}
            policy_outputs[match_id][agent_id] = output
    
    return policy_outputs<|MERGE_RESOLUTION|>--- conflicted
+++ resolved
@@ -20,13 +20,7 @@
             - 'log_func_args': Dictionary of arguments for the log_func
         models (dict): Dictionary of models to use for generating outputs.
         iteration (int): Iteration number
-<<<<<<< HEAD
-        log_func (str): Name of the function to use for logging results.
-        log_func_args (dict): Arguments for the log function.
-        export_path (str): Base folder to save player contexts.
-=======
         export_path (str): Base folder to save game contexts.
->>>>>>> 9ea2083b
         nb_parallel_matches (int): Number of matches to run in parallel.
 
     Returns:
@@ -35,72 +29,6 @@
     if nb_parallel_matches == -1:
         nb_parallel_matches = len(matches)
 
-<<<<<<< HEAD
-    # Use the provided list of match dictionaries directly (no deep copy)
-    all_matches = matches
-    parallel_matches = [all_matches.pop(0) for _ in range(min(nb_parallel_matches, len(all_matches)))]
-
-    # Get all the adapter names used by the players
-    policy_ids = []
-    for match in parallel_matches:
-        for player in match["players"].values():
-            if player.policy_id not in policy_ids:
-                policy_ids.append(player.policy_id)
-    prompt_batches = {policy_id: [] for policy_id in policy_ids}
-    response_batches = {policy_id: [] for policy_id in policy_ids}
-
-    while parallel_matches or all_matches:
-
-        # Build prompt batches for each model
-        for match in parallel_matches:
-            match["game_state"] = match["game"].get_state()
-            current_player = match["players"][match["game"].get_current_player()]
-            current_player.set_usr_message(match["game_state"])
-            prompt_batches[current_player.policy_id].append(
-                current_player.get_chat_history()  # No deep copy needed here
-            )
-
-        # Process prompts for each model
-        for policy_id in policy_ids:
-            model_name = policy_id.split("/")[0]
-            adapter_name = policy_id.split("/")[1]
-            model = models[model_name]
-            if prompt_batches[policy_id]:
-                if hasattr(model, 'adapters'):
-                    model.prepare_adapter_eval(adapter_name, iteration)
-                response_batches[policy_id] = model.prompt(prompt_batches[policy_id])
-            prompt_batches[policy_id] = []
-
-        # Execute player moves based on responses
-        for match in parallel_matches[:]:
-            match["game_state"] = match["game"].get_state()
-            current_player = match["players"][match["game"].get_current_player()]
-            response = response_batches[current_player.policy_id].pop(0)
-
-            action, player_state, send_to_game, player_info = current_player.step(
-                input=(match["game_state"], match["game"].get_info(), response)
-            )
-
-            if send_to_game:
-                observation, reward, done, info = match["game"].step(action)
-                match["game_state"] = observation
-
-                if done:
-                    # Log game data
-                    player_infos = []
-                    for player in match["players"].values():
-                        player_infos.append(player.get_info())
-                    globals()[log_func](export_path, player_infos, info, **log_func_args)
-                    match["game"].reset()
-
-                    # Remove the completed match
-                    parallel_matches.remove(match)
-
-                    # Add a new match if available
-                    if all_matches:
-                        parallel_matches.append(all_matches.pop(0))
-
-=======
     pending_matches = matches.copy()
     active_matches = {}
     
@@ -219,7 +147,6 @@
                     'log_func_args': new_match['log_func_args']
                 }
     
->>>>>>> 9ea2083b
     return None
 
 
