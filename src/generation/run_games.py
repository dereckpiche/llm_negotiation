--- conflicted
+++ resolved
@@ -1,12 +1,5 @@
-<<<<<<< HEAD
-import copy
-
 # local imports
-=======
 from utils.common_imports import *
-from collections import deque
-from utils.log_gpu_usage import log_gpu_usage
->>>>>>> ec5e1aac
 from environments.dond.dond_log_funcs import *
 
 def run_matches(
@@ -34,11 +27,11 @@
         nb_parallel_matches = len(matches)
 
     # Use the provided list of match dictionaries directly (no deep copy)
-    all_matches = matches  
+    all_matches = matches
     parallel_matches = [all_matches.pop(0) for _ in range(min(nb_parallel_matches, len(all_matches)))]
 
     # Get all the adapter names used by the players
-    mod_adpt_ids = []  
+    mod_adpt_ids = []
     for match in parallel_matches:
         for player in match["players"].values():
             if player.mod_adpt_id not in mod_adpt_ids:
