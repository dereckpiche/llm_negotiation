from utils.common_imports import *
from environments.dond.dond_log_funcs import *

def run_batched_matches(
    matches,
    models,
<<<<<<< HEAD
    seed_offset=0,
=======
>>>>>>> fe2a31b0
    export_path,
    nb_parallel_matches
):
    """
    Runs multiple negotiation games in parallel and logs the results.

    Args:
        matches (list): List of match dictionaries, each containing:
            - 'env': Environment instance
            - 'agents': Dictionary mapping agent IDs to AgentState instances
            - 'log_func': Function object to use for logging this match
            - 'log_func_args': Dictionary of arguments for the log_func
        models (dict): Dictionary of models to use for generating outputs.
        iteration (int): Iteration number
        export_path (str): Base folder to save game contexts.
        nb_parallel_matches (int): Number of matches to run in parallel.

    Returns:
        None
    """
    if nb_parallel_matches == -1:
        nb_parallel_matches = len(matches)

    pending_matches = matches.copy()
    active_matches = {}

    # Initial population of active matches
    for i in range(min(nb_parallel_matches, len(pending_matches))):
        match = pending_matches.pop(0)
        match_id = id(match)

        env = match['env']
        initial_observations = env.reset()

        active_matches[match_id] = {
            'env': env,
            'agents': match['agents'],
            'observations': initial_observations,
            'action_required_agents': list(initial_observations.keys()),
            'pending_actions': {},
            'policy_outputs': {agent_id: None for agent_id in match['agents']},
            'log_func': match['log_func'],
            'log_func_args': match['log_func_args']
        }
    policy_inputs = {}  # {policy_id: {match_id: {agent_id: input}}}


    # Main simulation loop
    while active_matches or pending_matches:


        for match_id, match_data in active_matches.items():
            env = match_data['env']
            agents = match_data['agents']
            observations = match_data['observations']
            action_required_agents = set(match_data['action_required_agents'])
            ready_agents = set(match_data["pending_actions"].keys())
            not_ready_agents = action_required_agents - ready_agents

            for agent_id in not_ready_agents:

                agent_state = agents[agent_id]

                policy_id, policy_input, action, ready, info = agent_state.step(
                    observation_from_env=observations[agent_id],
                    policy_output=match_data['policy_outputs'].get(agent_id, None)
                )

                if not ready:
                    if policy_id not in policy_inputs:
                        policy_inputs[policy_id] = {}
                    if match_id not in policy_inputs[policy_id]:
                        policy_inputs[policy_id][match_id] = {}
                    policy_inputs[policy_id][match_id][agent_id] = policy_input
                    # Reset policy output to None since we're requesting a new one
                    match_data['policy_outputs'][agent_id] = None
                else:
                    match_data['pending_actions'][agent_id] = action
                    match_data['policy_outputs'][agent_id] = None

        # Get policy outputs for the agents -- in a batched and efficient way

        policy_outputs = process_policy_inputs(models, policy_inputs, seed_offset=seed_offset)
        for match_id, match_data in active_matches.items():
            if match_id in policy_outputs:  # Add this check to prevent KeyError
                for agent_id, policy_output in policy_outputs[match_id].items():
                    match_data['policy_outputs'][agent_id] = policy_output
        policy_inputs = {}


        # Step environments forward with collected actions - only when all agents are ready
        completed_matches = []

        for match_id, match_data in active_matches.items():

            pending_actions = match_data['pending_actions']
            action_required_agents = set(match_data['action_required_agents'])
            ready_agents = set(pending_actions.keys())

            # Only step when all agents (with action required) are ready

            if action_required_agents == ready_agents:

                # Take step
                env = match_data['env']
                new_observations, done, info = env.step(pending_actions)
                match_data['observations'] = new_observations
                match_data['action_required_agents'] = list(new_observations.keys())
                match_data['pending_actions'] = {}

                # Trajectory has completed
                if done:
                    env_info = env.get_log_info()
                    agent_infos = [agent.get_log_info() for agent in match_data['agents'].values()]

                    # Use the match-specific log function and args
                    match_data['log_func'](export_path, agent_infos, env_info, **match_data['log_func_args'])
                    completed_matches.append(match_id)

        # Remove completed matches and add new ones
        for match_id in completed_matches:
            del active_matches[match_id]

            if pending_matches:
                new_match = pending_matches.pop(0)
                new_match_id = id(new_match)

                env = new_match['env']
                initial_observations = env.reset()

                active_matches[new_match_id] = {
                    'env': env,
                    'agents': new_match['agents'],
                    'observations': initial_observations,
                    'action_required_agents': list(initial_observations.keys()),
                    'pending_actions': {},
                    'policy_outputs': {agent_id: None for agent_id in new_match['agents']},
                    'log_func': new_match['log_func'],
                    'log_func_args': new_match['log_func_args']
                }

    return None


def process_policy_inputs(models, policy_inputs, seed_offset=0):
    """
    Process batches of inputs for each policy and return the outputs.

    Args:
        models (dict): Dictionary of models to use for generating outputs.
        policy_inputs (dict): Nested dictionary {policy_id: {match_id: {agent_id: input}}}
        seed_offset (int, optional): Offset for seeding, defaults to 0

    Returns:
        dict: Nested dictionary {match_id: {agent_id: output}}
    """
    policy_outputs = {}  # {match_id: {agent_id: output}}

    for policy_id, match_dict in policy_inputs.items():
        if not match_dict:
            continue

        model_name, adapter_name = policy_id.split("/")
        model = models[model_name]

        if hasattr(model, 'adapters'):
            model.prepare_adapter_eval(adapter_name, seed_offset)

        # Flatten inputs for batch processing
        flat_inputs = []
        input_mapping = []  # [(match_id, agent_id), ...]
        for match_id, agent_dict in match_dict.items():
            for agent_id, input_data in agent_dict.items():
                flat_inputs.append(input_data)
                input_mapping.append((match_id, agent_id))

        # Get batch outputs
        batch_outputs = model.prompt(flat_inputs)

        # Reconstruct nested structure
        for (match_id, agent_id), output in zip(input_mapping, batch_outputs):
            if match_id not in policy_outputs:
                policy_outputs[match_id] = {}
            policy_outputs[match_id][agent_id] = output

    return policy_outputs<|MERGE_RESOLUTION|>--- conflicted
+++ resolved
@@ -4,12 +4,9 @@
 def run_batched_matches(
     matches,
     models,
-<<<<<<< HEAD
-    seed_offset=0,
-=======
->>>>>>> fe2a31b0
     export_path,
-    nb_parallel_matches
+    nb_parallel_matches,
+    seed_offset=0
 ):
     """
     Runs multiple negotiation games in parallel and logs the results.
