--- conflicted
+++ resolved
@@ -9,8 +9,7 @@
               log_func,
               log_func_args,
               export_path,
-              nb_parallel_matches,
-              random_seed=0
+              nb_parallel_matches
               ):
     """
     Runs multiple games in parallel and logs the results.
@@ -61,11 +60,7 @@
             model = models[model_name]
             if prompt_batches[mod_adpt_id]:
                 if hasattr(model, 'adapters'):
-<<<<<<< HEAD
-                    model.prepare_adapter_eval(adapter_name, random_seed=random_seed)
-=======
                     model.prepare_adapter_eval(adapter_name, iteration)
->>>>>>> e0cfc383
                 response_batches[mod_adpt_id] = model.prompt(prompt_batches[mod_adpt_id])
             prompt_batches[mod_adpt_id] = []
 
