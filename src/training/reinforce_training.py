from utils.common_imports import *
import torch.nn.functional as F
from accelerate import Accelerator
import torch
import torch.nn.functional as F
from torch.nn.utils.rnn import pad_sequence
import os
import random
import logging

compute_logger = logging.getLogger("compute_logger")
memory_logger = logging.getLogger("memory_logger")
model_logger = logging.getLogger("model_logger")

def reinforce_train(
        model,
        contexts_list,
        scores_list,
        output_masks_list,
        optimizer=None,
        nb_epochs=1,
        mb_size=1,
        mb_per_step=-1,
        learning_rate=1e-5,
        output_path=None,
        tokenizer=None,
        temperature=1.0  # new hyperparameter to control softmax temperature during training
        ):
    """
    Args:
        model (torch.nn.Module): The language model with a value head to be optimized.
        ref_model (torch.nn.Module): Reference model used for KL penalty.
        contexts_list (list of torch.Tensor): List of input contexts, each of shape (S, V).
        scores_list (list of torch.Tensor): List of estimated scores for each time step, each of shape (S,).
        output_masks_list (list of torch.Tensor): List of masks for output tokens, each of shape (S,).
        optimizer (torch.optim.Optimizer, optional): Optimizer for training the model. If None, a default optimizer will be created.
        nb_epochs (int): Number of epochs to train over the dataset.
        mb_size (int): Minibatch size, the number of sequences processed at once.
        mb_per_step (int): Number of minibatches to accumulate gradients over before taking an optimizer step.
        clip_param (float, optional): Clipping parameter epsilon for PPO, default is 0.2.
        vf_coef (float, optional): Coefficient for value loss, default is 0.5.
        entropy_coef (float, optional): Coefficient for entropy bonus, default is 0.01.
        temperature (float): Hyperparameter to control the softmax temperature. Must be > 0 (default: 1.0).

    scores:
        float: The total loss value for the training step.
    """
    model.train()
<<<<<<< HEAD
    if output_path: 
        output_train_data_debug(output_path, 
                                contexts_list, 
                                scores_list, 
                                output_masks_list, 
=======
    if output_path:
        output_train_data_debug(output_path,
                                contexts_list,
                                returns_list,
                                output_masks_list,
>>>>>>> 41ee31a1
                                tokenizer)

    # Create optimizer if not provided
    if optimizer is None:
        optimizer = torch.optim.Adam(model.parameters(), lr=learning_rate)

    verify_reinforce_train_inputs(contexts_list, scores_list, output_masks_list)

    # Initialize the accelerators
    model_accelerator = Accelerator()
    model, optimizer = model_accelerator.prepare(model, optimizer)

    # Calculate the maximum context length in terms of number of tokens
    max_context_length = max(context.size(0) for context in contexts_list)
    model_logger.info(f"Max context length (in tokens): {max_context_length}")

    max_memory_usage = 0  # Initialize max memory usage

    nb_trajectories_we_train_on = len(contexts_list) - len(contexts_list) % mb_size

    for epoch in range(nb_epochs):

        for i in range(0, len(contexts_list), mb_size):

            # Get the minibatch
            context_batch = contexts_list[i:i + mb_size]
            return_batch = scores_list[i:i + mb_size]
            mask_batch = output_masks_list[i:i + mb_size]

            action_batch = [a[1:] for a in context_batch]
            return_batch = [r[1:] for r in return_batch]
            mask_batch = [m[1:] for m in mask_batch]
            context_batch = [c[:-1] for c in context_batch]

            # Pad sequences
            action_batch = pad_sequence(action_batch, batch_first=True).long()
            context_batch = pad_sequence(context_batch, batch_first=True).long()
            return_batch = pad_sequence(return_batch, batch_first=True).float()
            mask_batch = pad_sequence(mask_batch, batch_first=True).float()

            # Create attention mask to ignore padding tokens
            attention_mask = (context_batch != 0).long()

            # Move data to the appropriate device
            action_batch = action_batch.to(model_accelerator.device)
            context_batch = context_batch.to(model_accelerator.device)
            return_batch = return_batch.to(model_accelerator.device)
            mask_batch = mask_batch.to(model_accelerator.device)
            attention_mask = attention_mask.to(model_accelerator.device)

            # Forward pass
            outputs = model(input_ids=context_batch, attention_mask=attention_mask)
            logits = outputs[0]
            # Apply temperature scaling before computing log probabilities
            assert temperature > 0, "Temperature must be greater than 0."
            scaled_logits = logits / temperature
            # Compute new log probabilities
            log_probs = F.log_softmax(scaled_logits, dim=-1)
            action_log_probs = log_probs.gather(dim=-1, index=action_batch.unsqueeze(-1)).squeeze(-1)

            # Apply mask to log probabilities and values
            rewarded_action_log_probs = action_log_probs * (return_batch * mask_batch)
            loss = -rewarded_action_log_probs.sum()
            loss = loss / nb_trajectories_we_train_on # we mean contributions across trajectories

            # Accumulate gradients
            model_accelerator.backward(loss)

            # Update max GPU memory usage
            current_memory_usage = torch.cuda.max_memory_allocated(model_accelerator.device)
            if current_memory_usage > max_memory_usage:
                max_memory_usage = current_memory_usage

            # Determine when to perform optimizer step
            if mb_per_step == -1:
                # Perform optimizer step at the end of the epoch
                if i + mb_size >= len(contexts_list):
                    optimizer.step()
                    optimizer.zero_grad()
            else:
                # Perform optimizer step every mb_per_step minibatches
                if (i // mb_size + 1) % mb_per_step == 0:
                    optimizer.step()
                    optimizer.zero_grad()

    # Log max GPU memory usage after training
    memory_logger.info(f"Max GPU memory usage during training: {max_memory_usage / (1024 ** 2):.2f} MB")
    return loss.item()


def verify_reinforce_train_inputs(contexts_list, scores_list, output_masks_list):
    """
    Verify the inputs to the reinforce_train function.
    """
    for context, scores, mask in zip(contexts_list, scores_list, output_masks_list):
        assert context.size(0) == scores.size(0) == mask.size(0), (
            f"Context, scores, and mask lengths do not match. "
            f"Context shape: {context.shape}, scores shape: {scores.shape}, Mask shape: {mask.shape}"
        )

def output_train_data_debug(path, contexts_list, scores_list, output_masks_list, tokenizer):
    """
    Output the training data for debugging.

    Args:
        path (str): The directory path where the output files will be saved.
        contexts_list (list of torch.Tensor): List of input contexts, each of shape (S, V).
        scores_list (list of torch.Tensor): List of estimated scores for each time step, each of shape (S,).
        output_masks_list (list of torch.Tensor): List of masks for output tokens, each of shape (S,).
        tokenizer: Tokenizer to convert token IDs to their written form.
    """
    path = os.path.join(path, "train_debug", str(random.randint(0, 1000)))
    # Ensure the output directory exists
    os.makedirs(path, exist_ok=True)

    for idx, (context, scores, mask) in enumerate(zip(contexts_list, scores_list, output_masks_list)):
        # Convert token IDs to written form
        tokens = tokenizer.convert_ids_to_tokens(context.tolist())

        # Prepare the triplets
        triplets = list(zip(tokens, scores.tolist(), mask.tolist()))

        # Define the file path for the current conversation
        file_path = os.path.join(path, f"conversation_{idx}.txt")

        # Write the triplets to the file
        with open(file_path, 'w') as f:
            for token, ret, msk in triplets:
                f.write(f"{token}\t{ret}\t{msk}\n")

<|MERGE_RESOLUTION|>--- conflicted
+++ resolved
@@ -46,19 +46,11 @@
         float: The total loss value for the training step.
     """
     model.train()
-<<<<<<< HEAD
-    if output_path: 
-        output_train_data_debug(output_path, 
-                                contexts_list, 
-                                scores_list, 
-                                output_masks_list, 
-=======
     if output_path:
         output_train_data_debug(output_path,
                                 contexts_list,
                                 returns_list,
                                 output_masks_list,
->>>>>>> 41ee31a1
                                 tokenizer)
 
     # Create optimizer if not provided
