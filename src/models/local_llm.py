import gc
import hashlib
import json
import logging
import os
import shutil
import time
import uuid
from copy import deepcopy

import torch
from peft import LoraConfig, PeftModel, get_peft_model
from transformers import AutoModelForCausalLM, AutoTokenizer, BitsAndBytesConfig
from trl import AutoModelForCausalLMWithValueHead
from vllm import LLM, SamplingParams
from vllm.lora.request import LoRARequest

from utils.common_imports import *

compute_logger = logging.getLogger("compute_logger")
memory_logger = logging.getLogger("memory_logger")
model_logger = logging.getLogger("model_logger")


class LocalLLM:
    """
    LocalLLM is an agent that utilizes HuggingFace models for causal language modeling.
    It supports training using Proximal Policy Optimization (PPO) and saving/loading models.
    """

    def __init__(
        self,
        name: str = "llama",
        model_name: str = "meta-llama/Llama-3.1-8B-Instruct",
        device: str = "cuda",
        pretrained_args={
            "pretrained_model_name_or_path": "meta-llama/Llama-3.1-8B-Instruct",
            "torch_dtype": "bfloat16",
            "device_map": "auto",
            "attn_implementation": "flash_attention_2",
        },
        max_model_length=8000,
        bits_and_bytes_args=None,
        lora_args={
            "task_type": "TaskType.CAUSAL_LM",
            "r": 64,
            "lora_alpha": 32,
            "lora_dropout": 0.0,
            "target_modules": "all-linear",
        },
        adapter_names=["ad_alice", "ad_bob"],
        generation_args={
            "max_new_tokens": 300,
            "do_sample": True,
            "temperature": 1.0,
            "top_k": 0,
            "top_p": 1.0,
            "repetition_penalty": 1.0,
        },
        include_value_head=False,
        keep_vllm_during_training=False,
        keep_hf_during_training=True,
        keep_hf_during_eval=False,
        keep_vllm_during_eval=True,
        eval_with="vllm",
        train_with="hf",
        output_directory=None,
        base_seed: int = 42,
        vllm_params={},
        optimizer_method="AdamW",
        optimizer_kwargs={"lr": 1e-6, "weight_decay": 0.0},
    ) -> None:
        """
        Initializes the LocalLLM.
        """
        super().__init__()
        self.vllm_params = vllm_params
        self.name = name
        self.device = torch.device(device) if device else torch.device("cuda")
        self.model_name = model_name
        self.include_value_head = include_value_head
        self.pretrained_args = pretrained_args
        self.max_model_length = max_model_length
        self.tokenizer = AutoTokenizer.from_pretrained(
            pretrained_args["pretrained_model_name_or_path"]
        )

        self.tokenizer.pad_token_id = self.tokenizer.eos_token_id
        self.tokenizer.pad_token = self.tokenizer.eos_token
        self.bits_and_bytes_configs = (
            BitsAndBytesConfig(**bits_and_bytes_args) if bits_and_bytes_args else None
        )
        self.lora_args = lora_args
        self.hf_sampling_params = generation_args
        self.vllm_sampling_params = SamplingParams(
            temperature=generation_args["temperature"],
            top_k=-1 if generation_args["top_k"] == 0.0 else generation_args["top_k"],
            top_p=generation_args["top_p"],
            max_tokens=generation_args["max_new_tokens"],
            repetition_penalty=generation_args["repetition_penalty"],
        )
        self.lora_config = LoraConfig(**lora_args)
        self.active_adapters = {adapter_name: False for adapter_name in adapter_names}
        self.current_adapter_name = None
        self.hf_model = None
        self.vllm_model = None
        self.keep_vllm_during_training = keep_vllm_during_training
        self.keep_hf_during_training = keep_hf_during_training
        self.keep_hf_during_eval = keep_hf_during_eval
        self.keep_vllm_during_eval = keep_vllm_during_eval
        self.train_with = train_with
        self.eval_with = eval_with
        self.output_directory = output_directory
        self.adapters_active = False
        self.vllm_id = 0
        self.hf_id = 0
        self.adapter_paths = {
            adapter_name: os.path.join(self.output_directory, adapter_name)
            for adapter_name in adapter_names
        }
        self.adapter_train_ids = {
            adapter_name: uuid.uuid4() for adapter_name in adapter_names
        }

        self.adapter_eval_ids = deepcopy(self.adapter_train_ids)

        self.lora_request = None

        # set random seeds
        self.base_seed = base_seed
        self.adapter_names = adapter_names
        self.hf_model = AutoModelForCausalLM.from_pretrained(
            **self.pretrained_args, quantization_config=self.bits_and_bytes_configs
        )
        for adapter_name in adapter_names:
            adapter_path = self.adapter_paths[adapter_name]
            if os.path.exists(adapter_path):
                model_logger.info(f"Loading adapter {adapter_name} from {adapter_path}")
                self.hf_model.load_adapter(adapter_path, adapter_name)
                # UUID is None if the adapter is loaded to set lora_request properly.
                self.adapter_eval_ids[adapter_name] = None
            else:
                self.hf_model.add_adapter(self.lora_config, adapter_name)
        self.optimizer = None
        self.adapter_optimizers = {}
        for adapter_name in adapter_names:
            self.hf_model.set_adapter(adapter_name)
            # set_adapters has the correct trainable parameters.
            self.adapter_optimizers[adapter_name] = getattr(
                torch.optim, optimizer_method
            )(self.hf_model.parameters(), **optimizer_kwargs)
            optimizer_state_path = os.path.join(
                self.adapter_paths[adapter_name], "optimizer.pt"
            )
            if os.path.exists(optimizer_state_path):
                model_logger.info(
                    f"Loading optimizer state from {optimizer_state_path}"
                )
                self.adapter_optimizers[adapter_name].load_state_dict(
                    torch.load(optimizer_state_path)
                )

    def prepare_adapter_train(self, adapter_name: str):
        """
        Prepares the agent for training with the specified adapter.
        """
        if not self.keep_vllm_during_training:
            self.vllm_model.sleep()

        # Creating new model version, must change training id.
        self.adapter_train_ids[adapter_name] = uuid.uuid4()

        self.log_gpu_usage(
            f"Before loading HF model with adapter {adapter_name} for training."
        )

        model_logger.info(f"Preparing adapter {adapter_name} for training.")

        start_time = time.time()

        self.current_adapter_name = adapter_name
        adapter_path = self.adapter_paths[self.current_adapter_name]
        if self.train_with == "hf":
            self.hf_model.set_adapter(adapter_name)
            # set the right optimizer for adapter_name
            self.optimizer = self.adapter_optimizers[adapter_name]
            # Log trainable parameters
            total_params = sum(p.numel() for p in self.hf_model.parameters())
            trainable_params = sum(
                p.numel() for p in self.hf_model.parameters() if p.requires_grad
            )
            model_logger.info(f"Total Parameters: {total_params}")
            model_logger.info(
                f"Trainable Parameters: {trainable_params} ({trainable_params/total_params:.2%})"
            )

        end_time = time.time()
        compute_logger.info(
            f"HF model loading time: {end_time - start_time:.2f} seconds."
        )

        self.log_gpu_usage(
            f"After loading HF model with adapter {adapter_name} for training."
        )

    def prepare_adapter_eval(self, adapter_name: str, seed_offset: int = 0):
        """
        Prepares the agent for evaluation with the specified adapter.
        """
        model_logger.info(f"Preparing adapter {adapter_name} for evaluation.")

        if self.adapter_eval_ids[adapter_name] != self.adapter_train_ids[adapter_name]:
            # TODO: Check with Dereck on the logic behind the following code
            self.adapter_eval_ids[adapter_name] = self.adapter_train_ids[adapter_name]
            uuid_obj = self.adapter_eval_ids[adapter_name]
            hash_object = hashlib.sha256(uuid_obj.bytes)
            hash_int = int(hash_object.hexdigest(), 16)
            id = int(hash_int % 10000000)
            adapter_path = self.adapter_paths[adapter_name]
            if os.path.exists(adapter_path):
                self.lora_request = LoRARequest(
                    f"dond_lora_{adapter_name}", id, adapter_path
                )
            else:
                self.lora_request = None

        self.current_adapter_name = adapter_name

        if self.eval_with == "vllm":
            if self.vllm_model is None:
                self.log_gpu_usage(f"Before loading VLLM model with {adapter_name}.")

                start_time = time.time()
                # TODO (Muqeeth): check if its okay to have seed fixed since we update lora parameters anyway.
                self.vllm_model = LLM(
                    self.model_name,
                    enable_lora=True,
                    max_lora_rank=256,
                    dtype=torch.bfloat16,
                    **self.vllm_params,
                )
                end_time = time.time()
                compute_logger.info(
                    f"VLLM model loading time: {end_time - start_time:.2f} seconds."
                )
                self.log_gpu_usage(f"After loading VLLM model with {adapter_name}.")
            else:
                self.vllm_model.wake_up()

    def log_gpu_usage(self, message: str) -> None:
        """
        Logs the GPU memory usage.

        Args:
            message (str): A message to include in the log.
        """
        free_memory, total_memory = torch.cuda.mem_get_info()
        gpu_memory = (total_memory - free_memory) / (1024**3)
        memory_logger.info(f"{message}: GPU memory allocated: {gpu_memory:.2f} GB")

    def prompt(self, contexts) -> str:
        """
        Generates a response from the model based on the provided contexts.

        Args:
            contexts (List[dict]): The contexts for generation.

        scores:
            str: The generated response from the model.
        """
        adapter_path = self.adapter_paths[self.current_adapter_name]
        # print(f"len of contexts and current adapter : {len(contexts), self.current_adapter_name}")
        if len(contexts) == 0:
            return []

        # TODO (Muqeeth): Vllm has issue with repeating bos_token twice (https://github.com/vllm-project/vllm/pull/15695/files)
        texts = self.tokenizer.apply_chat_template(
            contexts, tokenize=False, add_generation_prompt=True
        )

        start_time = time.time()

        if self.eval_with == "vllm":
<<<<<<< HEAD
            # Seeding vllm is causing it to be determinisitc acoross prompts, but if we seed earlier then we can replicate generations
            # self.vllm_sampling_params.seed = self.base_seed + seed_offset
            # print("Seed used for generation: ", self.vllm_sampling_params.seed)
            self.vllm_sampling_params.seed = None

=======
>>>>>>> 11d3d1af
            if self.lora_request is not None:
                model_logger.info(
                    f"Generating using VLLM with LoRA. Current LoRA request ID is {self.lora_request.adapter_id}. Current LoRA adapter path is {self.lora_request.path}."
                )
                decoded = self.vllm_model.generate(
                    texts,
                    sampling_params=self.vllm_sampling_params,
                    lora_request=self.lora_request,
                )
            else:
                model_logger.info("Generating using VLLM without LoRA.")
                decoded = self.vllm_model.generate(
                    texts, sampling_params=self.vllm_sampling_params
                )
            responses = [d.outputs[0].text for d in decoded]
            del decoded

        else:
            model_logger.error(f"Unsupported generation method: {self.eval_with}")
            return []

        end_time = time.time()
        # compute_logger.info(
        #     f"Generation completed in {end_time - start_time:.2f} seconds using {self.eval_with}."
        # )

        return responses

    def export_current_adapter(self) -> None:
        """
        Saves only the LoRA weights to a specified directory. If the directory
        already exists, it deletes the existing directory before saving.
        """
        adapter_path = self.adapter_paths[self.current_adapter_name]

        # if os.path.exists(adapter_path):
        #     shutil.rmtree(adapter_path)
        #     logging.info(f"Existing directory '{adapter_path}' deleted.")

        os.makedirs(adapter_path, exist_ok=True)
        # Save only the LoRA weights
        self.hf_model.save_pretrained(adapter_path)
        model_logger.info(f"LoRA weights saved to {adapter_path}")
        # Save optimizer state
        optimizer_state_path = os.path.join(adapter_path, "optimizer.pt")
        torch.save(self.optimizer.state_dict(), optimizer_state_path)
        model_logger.info(f"Optimizer state saved to {optimizer_state_path}")

        # For vllm
        # TODO (Muqeeth): check with Dereck if this is needed.
        with open(os.path.join(adapter_path, "config.json"), "w") as f:
            json.dump({"model_type": "llama"}, f)<|MERGE_RESOLUTION|>--- conflicted
+++ resolved
@@ -236,6 +236,7 @@
                     self.model_name,
                     enable_lora=True,
                     max_lora_rank=256,
+                    seed=self.base_seed,
                     dtype=torch.bfloat16,
                     **self.vllm_params,
                 )
@@ -281,14 +282,11 @@
         start_time = time.time()
 
         if self.eval_with == "vllm":
-<<<<<<< HEAD
             # Seeding vllm is causing it to be determinisitc acoross prompts, but if we seed earlier then we can replicate generations
             # self.vllm_sampling_params.seed = self.base_seed + seed_offset
             # print("Seed used for generation: ", self.vllm_sampling_params.seed)
             self.vllm_sampling_params.seed = None
 
-=======
->>>>>>> 11d3d1af
             if self.lora_request is not None:
                 model_logger.info(
                     f"Generating using VLLM with LoRA. Current LoRA request ID is {self.lora_request.adapter_id}. Current LoRA adapter path is {self.lora_request.path}."
