--- conflicted
+++ resolved
@@ -161,11 +161,7 @@
         self.log_gpu_usage(f"After loading HF model with adapter {adapter_name} for training.")
 
 
-<<<<<<< HEAD
-    def prepare_adapter_eval(self, adapter_name: str, random_seed: int = 42):
-=======
-    def prepare_adapter_eval(self, adapter_name: str, iteration: int):
->>>>>>> e0cfc383
+    def prepare_adapter_eval(self, adapter_name: str, seed_offset: int = 0):
         """
         Prepares the agent for evaluation with the specified adapter.
         """
@@ -181,24 +177,15 @@
         if self.eval_with == "vllm":
             if self.vllm_model is None:
                 self.log_gpu_usage(f"Before loading VLLM model with {adapter_name}.")
-                print("Seed used for generation: ", self.base_seed+iteration)
+                print("Seed used for generation: ", self.base_seed+seed_offset)
                 start_time = time.time()
                 self.vllm_model = LLM(self.model_name,
-<<<<<<< HEAD
-                                      enable_lora=True,
-                                      max_lora_rank=256,
-                                      seed=random_seed,
-                                      max_model_len=self.max_model_length,
-                                      dtype=self.pretrained_args["torch_dtype"]
-                                      )
-=======
                                         enable_lora=True,
                                         max_lora_rank=256,
-                                        seed=self.base_seed+iteration,
+                                        seed=self.base_seed+seed_offset,
                                         max_model_len=self.max_model_length,
                                         dtype=self.pretrained_args["torch_dtype"]
                                         )
->>>>>>> e0cfc383
                 end_time = time.time()
                 compute_logger.info(f"VLLM model loading time: {end_time - start_time:.2f} seconds.")
                 self.log_gpu_usage(f"After loading VLLM model with {adapter_name}.")
