<<<<<<< HEAD
=======
from utils.common_imports import *
from typing import Any, Tuple, List
>>>>>>> ec5e1aac
import torch
from transformers import (
    AutoModelForCausalLM,
    AutoTokenizer,
    BitsAndBytesConfig
)
import os
os.environ["WANDB_DISABLED"] = "True"
from trl import (
    AutoModelForCausalLMWithValueHead,
)
<<<<<<< HEAD
from peft import PeftModel
import os
import logging
import time

=======
from peft import PeftModel, PeftConfig
from functools import partial
from datasets import load_dataset
from trl import SFTConfig, SFTTrainer
from utils.model_to_cpu import move_model_to_cpu
>>>>>>> ec5e1aac
from transformers import AutoModelForCausalLM, AutoTokenizer
from peft import PeftModel
from peft import LoraConfig, get_peft_model
from trl import AutoModelForCausalLMWithValueHead
import torch
<<<<<<< HEAD
import gc
from vllm import LLM, SamplingParams
from vllm.lora.request import LoRARequest
import numpy as np
import json
=======
from vllm import LLM, SamplingParams
from vllm.lora.request import LoRARequest
from vllm.distributed.parallel_state import destroy_model_parallel
from omegaconf import OmegaConf

from transformers import Trainer
>>>>>>> ec5e1aac

compute__logger = logging.getLogger("compute__logger")
memory_logger = logging.getLogger("memory_logger")
model_logger = logging.getLogger("model_logger")


class HfAgent:
    """
    HfAgent is an agent that utilizes HuggingFace models for causal language modeling.
    It supports training using Proximal Policy Optimization (PPO) and saving/loading models.
    """

    def __init__(
        self,
        name: str = "your_friendly_llm",
        model_name: str = "meta-llama/Meta-Llama-3.1-8B-Instruct",
        device: str = "cuda",
        pretrained_args=None,
        max_model_length=6000,
        bits_and_bytes_args=None,
        lora_args=None,
        adapter_names=None,
        generation_args=None,
        include_value_head=True,
        keep_vllm_during_training=False,
        keep_hf_during_training=True,
        keep_hf_during_eval=False,
        keep_vllm_during_eval=True,
        eval_with="vllm",
        train_with="hf",
        output_directory=None,
        random_seed: int = 42,
    ) -> None:
        """
        Initializes the HfAgent.
        """
        super().__init__()
        self.name = name
        self.device = torch.device(device) if device else torch.device("cuda")
        self.model_name = model_name
        self.include_value_head = include_value_head
        self.pretrained_args = pretrained_args
        self.max_model_length = max_model_length
        self.tokenizer = AutoTokenizer.from_pretrained(
            pretrained_args["pretrained_model_name_or_path"]
        )

        self.tokenizer.pad_token_id = self.tokenizer.eos_token_id
        self.tokenizer.pad_token = self.tokenizer.eos_token
        self.bits_and_bytes_configs = BitsAndBytesConfig(**bits_and_bytes_args) if bits_and_bytes_args else None
        self.lora_args = lora_args
        self.hf_sampling_params = generation_args
        self.vllm_sampling_params = SamplingParams(
            temperature=generation_args["temperature"],
            top_k=-1 if generation_args["top_k"] == 0.0 else generation_args["top_k"],
            top_p=generation_args["top_p"],
            max_tokens=generation_args["max_new_tokens"],
        )
        self.lora_config = LoraConfig(**lora_args)
        self.adapters = {adapter_name: None for adapter_name in adapter_names}
        self.active_adapters = {adapter_name: False for adapter_name in adapter_names}
        self.current_adapter_name = None
        self.hf_model = None
        self.vllm_model = None
        self.keep_vllm_during_training = keep_vllm_during_training
        self.keep_hf_during_training = keep_hf_during_training
        self.keep_hf_during_eval = keep_hf_during_eval
        self.keep_vllm_during_eval = keep_vllm_during_eval
        self.train_with = train_with
        self.eval_with = eval_with
        self.output_directory = output_directory
        self.adapters_active = False
        self.vllm_id = 0
        self.hf_id = 0

        # set random seeds
        self.random_seed = random_seed
        #torch.manual_seed(self.random_seed)

    def prepare_adapter_train(self, adapter_name: str):
        """
        Prepares the agent for training with the specified adapter.
        """
        self.destroy_hf()
        if not self.keep_vllm_during_training:
            self.destroy_vllm()
        if not self.keep_hf_during_training:
            self.destroy_hf()

        self.log_gpu_usage(f"Before loading HF model with adapter {adapter_name} for training.")

        model_logger.info(f"Preparing adapter {adapter_name} for training.")

        start_time = time.time()


        self.current_adapter_name = adapter_name
        adapter_path = self.adapters[self.current_adapter_name]
        if self.train_with == "hf":
            if adapter_path is None:
                self.hf_model = AutoModelForCausalLM.from_pretrained(
                    **self.pretrained_args,
                    quantization_config=self.bits_and_bytes_configs
                )
                self.hf_model = get_peft_model(self.hf_model, self.lora_config)
                self.hf_model.train()
                model_logger.info(f"Adapter '{self.current_adapter_name}' added to HF.")
            else:
                self.hf_model = AutoModelForCausalLM.from_pretrained(
                    **self.pretrained_args,
                    quantization_config=self.bits_and_bytes_configs
                )
                self.hf_model = PeftModel.from_pretrained(
                    model=self.hf_model,
                    model_id=adapter_path,
                    is_trainable=True
                )
                self.hf_model.train()
                model_logger.info(f"Adapter '{self.current_adapter_name}' loaded to HF from {adapter_path}.")

            # Log trainable parameters
            total_params = sum(p.numel() for p in self.hf_model.parameters())
            trainable_params = sum(p.numel() for p in self.hf_model.parameters() if p.requires_grad)
            model_logger.info(f"Total Parameters: {total_params}")
            model_logger.info(f"Trainable Parameters: {trainable_params} ({trainable_params/total_params:.2%})")


        end_time = time.time()
        compute__logger.info(f"HF model loading time: {end_time - start_time:.2f} seconds.")

        self.log_gpu_usage(f"After loading HF model with adapter {adapter_name} for training.")


    def prepare_adapter_eval(self, adapter_name: str):
        """
        Prepares the agent for evaluation with the specified adapter.
        """
        if not self.keep_hf_during_eval:
            self.destroy_hf()
        if not self.keep_vllm_during_eval:
            self.destroy_vllm()

        model_logger.info(f"Preparing adapter {adapter_name} for evaluation.")

        self.current_adapter_name = adapter_name

        if self.eval_with == "vllm":
            if self.vllm_model is None:
                self.log_gpu_usage(f"Before loading VLLM model with {adapter_name}.")
                start_time = time.time()
                self.vllm_model = LLM(self.model_name,
                                      enable_lora=True,
                                      max_lora_rank=256,
                                      seed=self.random_seed,
                                      max_model_len=self.max_model_length,
                                      dtype=self.pretrained_args["torch_dtype"]
                                      )
                end_time = time.time()
                compute__logger.info(f"VLLM model loading time: {end_time - start_time:.2f} seconds.")
                self.log_gpu_usage(f"After loading VLLM model with {adapter_name}.")

        elif self.eval_with == "hf":
            if self.hf_model is None:
                start_time = time.time()
                model_logger.info("Loading HF model for evaluation.")

                adapter_path = self.adapters[self.current_adapter_name]

                if adapter_path is None:
                    self.hf_model = AutoModelForCausalLM.from_pretrained(
                        **self.pretrained_args,
                        quantization_config=self.bits_and_bytes_configs
                    )
                    self.hf_model = get_peft_model(self.hf_model, self.lora_config)
                    model_logger.info(f"HF model prepared with new LoRA configuration.")
                else:
                    self.hf_model = AutoModelForCausalLM.from_pretrained(
                        **self.pretrained_args,
                        quantization_config=self.bits_and_bytes_configs
                    )
                    self.hf_model = PeftModel.from_pretrained(
                        model=self.hf_model,
                        model_id=adapter_path
                    )
                    model_logger.info(f"HF model loaded with LoRA weights from {adapter_path}.")

                self.hf_model.eval()

                end_time = time.time()
                compute__logger.info(f"HF model loading time: {end_time - start_time:.2f} seconds.")
                self.log_gpu_usage("After loading HF model.")



    def destroy_hf(self):
        """
        Destroys the Hugging Face model to free up memory.
        """
        model_logger.info("Destroying HF model.")

        if self.hf_model is not None:
            self.log_gpu_usage("Before destroying HF.")

            start_time = time.time()

            del self.hf_model
            gc.collect()
            torch.cuda.empty_cache()
            self.hf_model = None

            end_time = time.time()
            compute__logger.info(f"HF model unloading time: {end_time - start_time:.2f} seconds.")

            self.log_gpu_usage("After destroying HF.")


    def destroy_vllm(self):
        """
        Destroys the VLLM model to free up memory.
        """
        start_time = time.time()

        if self.vllm_model is not None:

            self.log_gpu_usage("Before destroying VLLM")

            del self.vllm_model
            gc.collect()
            torch.cuda.empty_cache()
            self.vllm_model = None

            torch.cuda.reset_peak_memory_stats()
            torch.cuda.synchronize()

            torch.cuda.device(0)
            torch.cuda.synchronize()
            torch.cuda.empty_cache()


            self.log_gpu_usage("After destroying VLLM.")

        end_time = time.time()
        compute__logger.info(f"VLLM model unloading time: {end_time - start_time:.2f} seconds.")

    def log_gpu_usage(self, message: str) -> None:
        """
        Logs the GPU memory usage.

        Args:
            message (str): A message to include in the log.
        """
        gpu_memory = torch.cuda.memory_allocated() / (1024 ** 3)
        memory_logger.info(f"{message}: GPU memory allocated: {gpu_memory:.2f} GB")



    def prompt(self, contexts) -> str:
        """
        Generates a response from the model based on the provided contexts.

        Args:
            contexts (List[dict]): The contexts for generation.

        Returns:
            str: The generated response from the model.
        """
        adapter_path = self.adapters[self.current_adapter_name]
        if len(contexts) == 0:
            return []

        texts = self.tokenizer.apply_chat_template(
            contexts, tokenize=False, add_generation_prompt=True
        )

        start_time = time.time()

        if self.eval_with == "vllm":
            with torch.no_grad():
                if adapter_path is not None:
                    model_logger.info(f"Generating using VLLM with LoRA at {adapter_path}")
                    self.vllm_id += 1
                    decoded = self.vllm_model.generate(
                        texts,
                        sampling_params=self.vllm_sampling_params,
                        lora_request=LoRARequest(f"dond_lora_{self.vllm_id}", self.vllm_id, adapter_path),
                    )
                else:
                    model_logger.info("Generating using VLLM without LoRA")
                    decoded = self.vllm_model.generate(
                        texts, sampling_params=self.vllm_sampling_params
                    )
            responses = [d.outputs[0].text for d in decoded]
            del decoded

        elif self.eval_with == "hf":
            if self.hf_model is None:
                model_logger.error("HF model is not loaded. Cannot proceed with generation.")
                return []

            with torch.no_grad():
                model_logger.info("Generating using HF.")
                self.log_gpu_usage("Before HF generation")

                encoded_inputs = self.tokenizer(
                    texts, return_tensors="pt", padding=True, truncation=True
                ).to(self.device)

                output_tokens = self.hf_model.generate(
                    **encoded_inputs,
                    max_new_tokens=self.hf_sampling_params["max_new_tokens"],
                    temperature=self.hf_sampling_params["temperature"],
                    top_k=self.hf_sampling_params["top_k"],
                    top_p=self.hf_sampling_params["top_p"],
                )

                responses = self.tokenizer.batch_decode(
                    output_tokens, skip_special_tokens=True
                )

                gc.collect()
                torch.cuda.empty_cache()
                self.log_gpu_usage("After HF generation")

        else:
            model_logger.error(f"Unsupported generation method: {self.eval_with}")
            return []

        end_time = time.time()
        # compute__logger.info(
        #     f"Generation completed in {end_time - start_time:.2f} seconds using {self.eval_with}."
        # )

        return responses



    def export_current_adapter(self) -> None:
        """
        Saves only the LoRA weights to a specified directory. If the directory
        already exists, it deletes the existing directory before saving.
        """
        #self.hf_id += 1
        adapter_path = os.path.join(self.output_directory, f"{self.current_adapter_name}")

        # if os.path.exists(adapter_path):
        #     shutil.rmtree(adapter_path)
        #     logging.info(f"Existing directory '{adapter_path}' deleted.")

        os.makedirs(adapter_path, exist_ok=True)

        # Save only the LoRA weights
        if isinstance(self.hf_model, PeftModel) or isinstance(self.hf_model, AutoModelForCausalLMWithValueHead):
            self.hf_model.save_pretrained(adapter_path)
            model_logger.info(f"LoRA weights saved to {adapter_path}")
        else:
            model_logger.warning("Model is not a LoraModel or ValueHead, skipping LoRA weights saving.")

        # For vllm
        with open(os.path.join(adapter_path, "config.json"), "w") as f:
            json.dump({"model_type": "gpt2"}, f)

        # Update the adapter path after export
        self.adapters[self.current_adapter_name] = adapter_path<|MERGE_RESOLUTION|>--- conflicted
+++ resolved
@@ -1,8 +1,4 @@
-<<<<<<< HEAD
-=======
 from utils.common_imports import *
-from typing import Any, Tuple, List
->>>>>>> ec5e1aac
 import torch
 from transformers import (
     AutoModelForCausalLM,
@@ -14,38 +10,22 @@
 from trl import (
     AutoModelForCausalLMWithValueHead,
 )
-<<<<<<< HEAD
 from peft import PeftModel
 import os
 import logging
 import time
 
-=======
-from peft import PeftModel, PeftConfig
-from functools import partial
-from datasets import load_dataset
-from trl import SFTConfig, SFTTrainer
-from utils.model_to_cpu import move_model_to_cpu
->>>>>>> ec5e1aac
 from transformers import AutoModelForCausalLM, AutoTokenizer
 from peft import PeftModel
 from peft import LoraConfig, get_peft_model
 from trl import AutoModelForCausalLMWithValueHead
 import torch
-<<<<<<< HEAD
 import gc
 from vllm import LLM, SamplingParams
 from vllm.lora.request import LoRARequest
-import numpy as np
 import json
-=======
 from vllm import LLM, SamplingParams
 from vllm.lora.request import LoRARequest
-from vllm.distributed.parallel_state import destroy_model_parallel
-from omegaconf import OmegaConf
-
-from transformers import Trainer
->>>>>>> ec5e1aac
 
 compute__logger = logging.getLogger("compute__logger")
 memory_logger = logging.getLogger("memory_logger")
