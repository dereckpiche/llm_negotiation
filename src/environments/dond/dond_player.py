--- conflicted
+++ resolved
@@ -1,12 +1,9 @@
-<<<<<<< HEAD
 import json
 import regex as re
 import re
 import json
-=======
 from utils.common_imports import *
 
->>>>>>> ec5e1aac
 
 class DondPlayerHandler:
     def __init__(
@@ -23,9 +20,9 @@
         player_with_first_move_prompt,
         received_message_prompt,
         other_player_finalized_prompt,
-        message_mechanics_prompt=None, 
-        dond_version_specificities=None,    
-        reasoning_mechanics_prompt=None    
+        message_mechanics_prompt=None,
+        dond_version_specificities=None,
+        reasoning_mechanics_prompt=None
     ):
         """
         Initializes the DondPlayerHandler.
@@ -101,7 +98,7 @@
             if self.allow_reasoning and self.reasoning_mechanics_prompt:
                 user_message += "\n\n" + self.format_prompt(self.reasoning_mechanics_prompt, state)
             user_message += "\n\n" + self.format_prompt(self.goal_prompt, state)
-        
+
         # If the current player has not yet made any move in this round, add round instructions.
         if state["round_moves"].get(self.player_name, 0) == 0:
             if state["round_number"] == 0:
@@ -282,27 +279,15 @@
         """
         Replaces placeholders in a prompt with actual values from the game state.
         """
-<<<<<<< HEAD
-
         if prompt:
-
-=======
-        if prompt: 
->>>>>>> ec5e1aac
             if state.get("has_finalized"):
                 other_player_finalization = state.get("last_message", "")
             else:
                 other_player_finalization = ""
-<<<<<<< HEAD
-            #     other_player_gets = ""
-            #     i_take = ""
-
-=======
-            
+
             # Get the values for the current player based on their role.
->>>>>>> ec5e1aac
             values = state["role_values"][state["player_to_role"][state["current_player"]]]
-            
+
             if state.get("round_points") != []:
                 last_round_points = state['round_points'][-1][state["player_to_role"][state["current_player"]]]
             else:
@@ -333,7 +318,7 @@
                         .replace("{max_errors}", str(self.max_errors)) \
                         .replace("{last_message}", str(state.get("last_message", ""))) \
                         .replace("{other_player_finalization}", str(other_player_finalization)) \
-                        .replace("{remaining_messages}", 
+                        .replace("{remaining_messages}",
                                  f"Minimum Messages: {min_msgs}, Maximum Messages: {max_msgs}, Current Number Sent: {current_sent}") \
                         .replace("{{finalize_sample_i_take}}", finalize_sample_i_take) \
                         .replace("{{finalize_sample_other}}", finalize_sample_other)
