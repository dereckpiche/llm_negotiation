--- conflicted
+++ resolved
@@ -117,28 +117,6 @@
 
             # Only conversation messages (non-finalization) increment the message counter.
             if not is_finalization:
-<<<<<<< HEAD
-                self.points = {player: 0 for player in self.players}
-                self.agreement_reached = False
-            else:
-                self.finalize(output)
-                if self.verify_finalizations_match() and self.is_valid_finalization(output):
-                    self.set_points()
-                    self.agreement_reached = True
-                else:
-                    self.points = {player: 0 for player in self.players}
-                    self.agreement_reached = False
-            round_over = True
-
-        else:
-            # If a player sends a finalization, record it.
-            if is_finalization and self.is_valid_finalization(output):
-                self.has_finalized = True
-                self.finalize(output)
-            # Instead of using the global message_turn, check if any player has exceeded
-            # their personal maximum message limit.
-            elif any(count > self.max_messages for count in self.round_messages.values()):
-=======
                 self.round_messages[current_agent] += 1
                 self.message_turn += 1
 
@@ -170,7 +148,6 @@
                     else:
                         self.points = {agent: 0 for agent in self.agents}
                         self.agreement_reached = False
->>>>>>> e83e5b37
                 round_over = True
 
             else:
@@ -187,7 +164,7 @@
                 self.new_round()
             if self.round_nb > self.rounds_per_game - 1:
                 self.game_over = True
-        
+
         else:
             raise ValueError(f"agent {current_agent} did not provide an action.")
 
@@ -258,15 +235,6 @@
 
         elif self.mode == "basic":
             self.points = {role: utilities[role] for role in self.roles}
-
-    def is_valid_finalization(self, player_finalization):
-        i_take = player_finalization["i_take"]
-        other_player_gets = player_finalization["other_player_gets"]
-
-        for item in self.items:
-            if i_take.get(item, 0) + other_player_gets.get(item, 0) != self.quantities[item]:
-                return False
-        return True
 
     def finalize(self, finalization: list):
         """
@@ -416,7 +384,7 @@
             self.game_moves = {agent: 0 for agent in self.agents}
             self.round_moves = {agent: 0 for agent in self.agents}
             self.round_messages = {agent: 0 for agent in self.agents}
-        
+
         # Get the initial state to return as observation
         state = self.get_state()
         # Create a dictionary of observations for each agent
@@ -489,23 +457,13 @@
 
     # Generate quantities: for each item, randomly choose an even number.
     quantities = {item: int(rng.choice(even_numbers)) for item in items}
-<<<<<<< HEAD
-
-    # Make sure there are enough distinct values available for each player's assignment.
-    available_values = np.arange(min_val, max_val + 1)
-    if len(available_values) < len(items):
-        raise ValueError("Range of values is not sufficient to assign unique values for all items.")
-
-    # For each player, randomly assign a distinct value to each item.
-=======
-    
+
     # Make sure there are enough distinct values available for each agent's assignment.
     available_values = np.arange(min_val, max_val + 1)
     if len(available_values) < len(items):
         raise ValueError("Range of values is not sufficient to assign unique values for all items.")
-    
+
     # For each agent, randomly assign a distinct value to each item.
->>>>>>> e83e5b37
     val_starting_negotiator = dict(zip(items, rng.choice(available_values, size=len(items), replace=False)))
     val_responding_negotiator = dict(zip(items, rng.choice(available_values, size=len(items), replace=False)))
 
