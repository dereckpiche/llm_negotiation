--- conflicted
+++ resolved
@@ -402,13 +402,8 @@
         min_val (int): Minimum value per item.
         max_val (int): Maximum value per item.
         random_seed (int, optional): Seed for random generation.
-<<<<<<< HEAD
         
     scores:
-=======
-
-    Returns:
->>>>>>> a3ab366d
         tuple: (items, quantities, (val_starting_negotiator, val_responding_negotiator))
             - quantities (dict): A dictionary mapping each item to an even quantity.
             - val_starting_negotiator (dict): Mapping for the starting negotiator with distinct values per item.
@@ -416,11 +411,6 @@
     """
     import numpy as np
     rng = np.random.default_rng(random_seed)
-<<<<<<< HEAD
-    quantities = {item: int(rng.integers(min_quant, max_quant + 1)) for item in items}
-    val_starting_negotiator = {item: int(rng.integers(min_val, max_val + 1)) for item in items}
-    val_responding_negotiator = {item: int(rng.integers(min_val, max_val + 1)) for item in items}
-=======
     
     # Determine the possible even numbers in the given range.
     start = min_quant if min_quant % 2 == 0 else min_quant + 1
@@ -441,7 +431,6 @@
     val_starting_negotiator = dict(zip(items, rng.choice(available_values, size=len(items), replace=False)))
     val_responding_negotiator = dict(zip(items, rng.choice(available_values, size=len(items), replace=False)))
     
->>>>>>> a3ab366d
     return items, quantities, (val_starting_negotiator, val_responding_negotiator)
 
 def independent_random_vals(items, min_quant, max_quant, min_val, max_val, random_seed=None):
