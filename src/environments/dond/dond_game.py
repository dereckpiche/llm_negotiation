import random
from utils.common_imports import *
from collections import deque


class DondGame:
    def __init__(
        self,
        players,
        mode="coop",
        max_messages=None,
        min_messages=None,
        max_chars_per_message=None,
        rounds_per_game=1,
        random_setup_func=None,
        random_setup_kwargs=None,
        role_assignator_func=None,
        role_assignator_func_kwargs=None,
        finalization_visibility=False,
        other_values_visibility=False,
        random_seed=None
    ):
        """
        Initializes the DoND game.

        Args:
            players (list): List of player names.
            mode (str): The mode of the game, either 'coop' or 'basic'.
            max_messages (int): Maximum number of conversation (non-finalization) messages per player
                                allowed before finalization is forced.
            min_messages (int): Minimum number of conversation messages required before a player can finalize.
            max_chars_per_message (int): Maximum number of characters allowed per message.
            rounds_per_game (int): The number of rounds per game.
            random_setup_func (str or callable): The function to use for random setup.
            random_setup_kwargs (dict): Keyword arguments for the random setup function.
            role_assignator_func (str or callable): The function to use for role assignment.
            role_assignator_func_kwargs (dict): Keyword arguments for the role assignment function.
            finalization_visibility (bool): Visibility of finalization.
            other_values_visibility (bool): Visibility of other player's values.
            random_seed (int, optional): The base seed that will be used (and incremented) for random generation.
        """

        self.players = players
        self.roles = ["starting_negotiator", "responding_negotiator"]
        self.mode = mode
        self.max_messages = max_messages
        self.min_messages = min_messages
        self.max_chars_per_message = max_chars_per_message
        self.random_setup_func = (
            globals()[random_setup_func] if isinstance(random_setup_func, str) else random_setup_func
        )
        self.random_setup_kwargs = random_setup_kwargs
        if random_setup_kwargs is not None:
            self.random_setup_kwargs["random_seed"] = random_seed
        else:
            self.random_setup_kwargs = {"random_seed": random_seed}

        self.finalization_visibility = finalization_visibility
        self.rounds_per_game = rounds_per_game
        self.role_assignator_func = (
            globals()[role_assignator_func] if isinstance(role_assignator_func, str) else role_assignator_func
        )
        self.role_assignator_func_kwargs = role_assignator_func_kwargs or {}
        self.other_values_visibility = other_values_visibility

        if random_seed is None:
            self.random_seed = random.randint(1, 10**9)
        else:
            self.random_seed = random_seed

        self.game_moves = {player: 0 for player in players}
        self.round_moves = {player: 0 for player in players}
        self.round_messages = {player: 0 for player in players}

        self.reset()

    def set_new_setup(self):
        """
        Sets up a new game configuration using a local (and updated) RNG.
        The random_seed is incremented to ensure that each setup is different.
        """
        self.random_seed += 1

        kwargs = self.random_setup_kwargs
        self.items, self.quantities, role_values = self.random_setup_func(**kwargs)
        self.role_values = {
            self.roles[0]: role_values[0],
            self.roles[1]: role_values[1]
        }


    def step(self, action):
        """
        Advances the game by one step.

        Args:
            action (tuple): A tuple containing (is_finalization, output).

        Returns:
            tuple: (observation, reward, done, info)
        """
        is_finalization, output = action
        current_player = self.get_current_player()  # Current player's name

        # Count this move for the current player (finalization or conversation).
        self.game_moves[current_player] += 1
        self.round_moves[current_player] += 1

        # Only conversation messages (non-finalization) increment the message counter.
        if not is_finalization:
            self.round_messages[current_player] += 1
            self.message_turn += 1

        # Update state flags.
        self.last_message = output
        self.is_new_round = (self.message_turn == 1)
        self.is_new_game = (self.round_nb == 0 and self.message_turn == 1)
        self.game_over = False
        round_over = False

        # NEW: Check the minimum message requirement on a finalization attempt.
        # If a player tries to finalize but hasn't sent enough conversation messages,
        # treat the finalization as a conversation message.
        if is_finalization and self.round_messages[current_player] < self.min_messages:
            print(f"Player {current_player} attempted finalization with only {self.round_messages[current_player]} message(s); minimum required is {self.min_messages}. Treating finalization as a conversation message.")
            # Increment conversation-related counters.
            self.round_messages[current_player] += 1
            self.message_turn += 1
            self.last_message = output
            is_finalization = False

        if self.has_finalized:
            # We are in the second finalization phase.
            if not is_finalization:
                self.points = {player: 0 for player in self.players}
                self.agreement_reached = False
            else:
                self.finalize(output)
                if self.verify_finalizations_match():
                    self.set_points()
                    self.agreement_reached = True
                else:
                    self.points = {player: 0 for player in self.players}
                    self.agreement_reached = False
            round_over = True

        else:
            # If a player sends a finalization, record it.
            if is_finalization:
                self.has_finalized = True
                self.finalize(output)
            # Instead of using the global message_turn, check if any player has exceeded
            # their personal maximum message limit.
            elif any(count > self.max_messages for count in self.round_messages.values()):
                round_over = True

        self.role_deque.rotate(-1)
        if round_over:
            self.new_round()
        if self.round_nb > self.rounds_per_game - 1:
            self.game_over = True

        state = self.get_state()
        reward = None
        done = self.game_over
        info = self.get_info()

        return state, reward, done, info

    def render(self, mode='human'):
        """
        Render the current state of the game.
        """
        print(f"Current state: {self.get_state()}")

    def close(self):
        """
        Clean up resources.
        """
        pass

    def verify_finalizations_match(self):
        """
        Verifies if the finalizations from both players match the total quantities.

        Returns:
            bool: True if the finalizations match, False otherwise.
        """
        for item in self.items:
            total = sum(self.role_props[role][item] for role in self.roles)
            if total != self.quantities[item]:
                return False
        return True

    def set_points(self):
        """
        Sets the points for each role based on their finalizations.
        """
        utilities = {
            role: sum(self.role_values[role][item] * self.role_props[role][item] for item in self.items)
            for role in self.roles
        }

        if self.mode == "coop":
            total = sum(utilities.values())
            self.points = {role: total for role in self.roles}

        elif self.mode == "basic":
            self.points = {role: utilities[role] for role in self.roles}

    def finalize(self, finalization: list):
        """
        Records the finalization from the current player.

        Args:
            finalization (list): The list of finalized quantities for each item.
        """
        current_role = self.current_turn()
        finalization_dict = finalization["i_take"]
        # Ensure every item is present in the finalization, defaulting to 0 if missing
        for item in self.items:
            finalization_dict.setdefault(item, 0)
        self.role_props[current_role] = finalization_dict

    def get_state(self):
        """
        Retrieves the current state of the game.

        Returns:
            dict: The current state of the game.
        """
        state = {
            "mode": self.mode,
            "role_values": self.role_values,
            "role_props": self.role_props,
            "player_to_role": self.player_to_role,
            "is_new_round": self.is_new_round,
            "is_new_game": self.is_new_game,
            "game_over": self.game_over,
            "items": self.items,
            "message_count": self.message_turn,
            "max_messages": self.max_messages,
            "min_messages": self.min_messages,
            "current_player": self.get_current_player(),
            "round_number": self.round_nb,
            "nb_rounds": self.rounds_per_game,
            "quantities": self.quantities,
            "has_finalized": self.has_finalized,
            "last_message": self.last_message,
            "players": self.players,
            "finalization_visibility": self.finalization_visibility,
            "other_values_visibility": self.other_values_visibility,
            # rounds history
            "round_player_roles": self.round_player_roles,
            "round_quantities": self.round_quantities,
            "round_values": self.round_values,
            "round_finalizations": self.round_finalizations,
            "round_agreements_reached": self.round_agreements_reached,
            "round_points": self.round_points,
            # New tracking information added:
            "game_moves": self.game_moves,
            "round_moves": self.round_moves,
            "round_messages": self.round_messages,
            "messages_remaining": {
                player: self.max_messages - self.round_messages.get(player, 0)
                for player in self.players
            },
        }
        return state

    def get_info(self):
        return {
            "mode": self.mode,
            "players" : self.players,
            "finalization_visibility": self.finalization_visibility,
            "other_values_visibility": self.other_values_visibility,
            "round_player_roles": self.round_player_roles,
            "round_quantities": self.round_quantities,
            "round_values": self.round_values,
            "round_finalizations": self.round_finalizations,
            "round_agreements_reached": self.round_agreements_reached,
            "round_points": self.round_points,
        }

    def archive_player_states(self):
        """
        Archives the states of the players for the current round.
        """
        # Ensure points are initialized for all roles
        if not all(role in self.points for role in self.roles):
            self.points = {role: 0 for role in self.roles}

        self.round_player_roles.append(self.player_to_role.copy())
        self.round_quantities.append(self.quantities)
        self.round_values.append({role: self.role_values[role] for role in self.roles})
        self.round_finalizations.append({role: self.role_props[role] for role in self.roles})
        self.round_agreements_reached.append(self.agreement_reached)
        self.round_points.append({role: self.points[role] for role in self.roles})

    def new_round(self):
        """
        Ends the current round and prepares for the next round.
        """
        self.archive_player_states()
        self.round_nb += 1
        self.has_finalized = False
        self.role_props = {role: {} for role in self.roles}
        self.points = {role: 0 for role in self.roles}  # Ensure points are reset
        self.agreement_reached = False
        self.last_message = None
        # Reset the conversation message counter for the new round.
        self.message_turn = 0
        # Reset per-round move tracking for every player.
        self.round_moves = {player: 0 for player in self.players}
        self.round_messages = {player: 0 for player in self.players}
        self.set_new_setup()
        self.assign_roles()
        self.role_deque = deque(self.roles)


    def reset(self, checkpoint=None):
        """
        Resets the game to its initial state or to a checkpoint if provided.

        Args:
            checkpoint (dict, optional): A dictionary containing the checkpoint state.
        """
        if checkpoint:
            self.load_checkpoint(checkpoint)
        else:
            self.has_finalized = False
            self.role_props = {role: {} for role in self.roles}
            self.points = {role: 0 for role in self.roles}  # Ensure points are initialized
            self.agreement_reached = False
            self.last_message = None
            self.round_nb = 0
            # Remove the old turn counter and use message_turn for conversation messages.
            self.message_turn = 0
            self.is_new_round = True
            self.is_new_game = True
            self.game_over = False
            self.last_message = None
            self.role_deque = deque(self.roles)
            self.player_to_role = None
            self.round_player_roles = []
            self.round_quantities = []
            self.round_values = []
            self.round_finalizations = []
            self.round_agreements_reached = []
            self.round_points = []
            self.set_new_setup()
            self.assign_roles()
            # Initialize move tracking dictionaries for a fresh game.
            self.game_moves = {player: 0 for player in self.players}
            self.round_moves = {player: 0 for player in self.players}
            self.round_messages = {player: 0 for player in self.players}

    def get_current_player(self):
        """
        Get the current player (the one who has to play next)
        """
        if not hasattr(self, 'role_to_player') or not hasattr(self, 'role_deque') or not self.role_deque:
            return None
        return self.role_to_player[self.role_deque[0]]

    def current_turn(self):
        """
        Determines the current role's turn.

        Returns:
            str: The name of the current role.
        """
        return self.role_deque[0]

    def assign_roles(self):
        """
        Assigns roles to players for the current round using the role_assignator_func.
        """
        self.player_to_role = self.role_assignator_func(self.get_state(), **self.role_assignator_func_kwargs)

        # Create player_to_role mapping
        self.role_to_player = {role: player for player, role in self.player_to_role.items()}

    def load_checkpoint(self, checkpoint):
        """
        Loads the game state from a checkpoint.

        Args:
            checkpoint (dict): A dictionary containing the checkpoint state.
        """
        self.__dict__.update(checkpoint)

def dond_random_setup(items, min_quant, max_quant, min_val, max_val, random_seed=None):
    """
<<<<<<< HEAD
    Generates items, random quantities and independent values for each player uniformly at random.
=======
    Generates items, even-numbered quantities and distinct random values for each category for both players.
>>>>>>> a3ab366d

    Args:
        items (list): List of items.
        min_quant (int): Minimum quantity per item.
        max_quant (int): Maximum quantity per item.
        min_val (int): Minimum value per item.
        max_val (int): Maximum value per item.
        random_seed (int, optional): Seed for random generation.

    Returns:
        tuple: (items, quantities, (val_starting_negotiator, val_responding_negotiator))
            - quantities (dict): A dictionary mapping each item to an even quantity.
            - val_starting_negotiator (dict): Mapping for the starting negotiator with distinct values per item.
            - val_responding_negotiator (dict): Mapping for the responding negotiator with distinct values per item.
    """
    import numpy as np
    rng = np.random.default_rng(random_seed)
    
    # Determine the possible even numbers in the given range.
    start = min_quant if min_quant % 2 == 0 else min_quant + 1
    end = max_quant if max_quant % 2 == 0 else max_quant - 1
    if start > end:
        raise ValueError("No even numbers available in the given quantity range.")
    even_numbers = np.arange(start, end + 1, 2)
    
    # Generate quantities: for each item, randomly choose an even number.
    quantities = {item: int(rng.choice(even_numbers)) for item in items}
    
    # Make sure there are enough distinct values available for each player's assignment.
    available_values = np.arange(min_val, max_val + 1)
    if len(available_values) < len(items):
        raise ValueError("Range of values is not sufficient to assign unique values for all items.")
    
    # For each player, randomly assign a distinct value to each item.
    val_starting_negotiator = dict(zip(items, rng.choice(available_values, size=len(items), replace=False)))
    val_responding_negotiator = dict(zip(items, rng.choice(available_values, size=len(items), replace=False)))
    
    return items, quantities, (val_starting_negotiator, val_responding_negotiator)

def independent_random_vals(items, min_quant, max_quant, min_val, max_val, random_seed=None):
    rng = np.random.default_rng(random_seed)
    quantities = {item: int(rng.integers(min_quant, max_quant + 1)) for item in items}
    val_starting_negotiator = {item: int(rng.integers(min_val, max_val + 1)) for item in items}
    val_responding_negotiator = {item: int(rng.integers(min_val, max_val + 1)) for item in items}
    return items, quantities, (val_starting_negotiator, val_responding_negotiator)

def fixed_manual(items, quantities, val_starting_negotiator, val_responding_negotiator, random_seed=None):
    quantities = {item: q for item, q in zip(items, quantities)}
    val_starting_negotiator = {item: v for item, v in zip(items, val_starting_negotiator)}
    val_responding_negotiator = {item: v for item, v in zip(items, val_responding_negotiator)}
    return items, quantities, (val_starting_negotiator, val_responding_negotiator)

def random_quant_fixed_vals(items, min_quant, max_quant, val_starting_negotiator, val_responding_negotiator, random_seed=None):
    rng = np.random.default_rng(random_seed)
    quantities = {item: int(rng.integers(min_quant, max_quant + 1)) for item in items}
    val_starting_negotiator = {item: v for item, v in zip(items, val_starting_negotiator)}
    val_responding_negotiator = {item: v for item, v in zip(items, val_responding_negotiator)}
    return items, quantities, (val_starting_negotiator, val_responding_negotiator)

def alternating_role_assignator(state, **kwargs):
    """
    Alternates roles between player_0 and player_1 at each round.
    At the first round, player_0 is assigned to the role "starting_negotiator".

    Args:
        state (dict): The current state of the game.
        kwargs (dict): Additional keyword arguments (not used here).

    Returns:
        dict: A mapping of players to roles.
    """
    round_number = state["round_number"]
    players = state["players"]
    roles = ["starting_negotiator", "responding_negotiator"]

    if round_number % 2 == 0:
        # Even rounds: player_0 is "starting_negotiator"
        player_to_role = {players[0]: roles[0], players[1]: roles[1]}
    else:
        # Odd rounds: player_1 is "starting_negotiator"
        player_to_role = {players[0]: roles[1], players[1]: roles[0]}

    return player_to_role


def fixed_role_assignator(state, **kwargs):
    """
    Always assigns player_0 to the role "starting_negotiator".

    Args:
        state (dict): The current state of the game.
        kwargs (dict): Additional keyword arguments (not used here).

    Returns:
        dict: A mapping of players to roles.
    """
    players = state["players"]
    roles = ["starting_negotiator", "responding_negotiator"]

    # Always assign player_0 to "starting_negotiator"
    player_to_role = {players[0]: roles[0], players[1]: roles[1]}

    return player_to_role<|MERGE_RESOLUTION|>--- conflicted
+++ resolved
@@ -392,11 +392,7 @@
 
 def dond_random_setup(items, min_quant, max_quant, min_val, max_val, random_seed=None):
     """
-<<<<<<< HEAD
-    Generates items, random quantities and independent values for each player uniformly at random.
-=======
     Generates items, even-numbered quantities and distinct random values for each category for both players.
->>>>>>> a3ab366d
 
     Args:
         items (list): List of items.
