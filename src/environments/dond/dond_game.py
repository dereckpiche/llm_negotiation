--- conflicted
+++ resolved
@@ -7,13 +7,8 @@
 class DondEnv:
     def __init__(
         self,
-<<<<<<< HEAD
-        game_id,
-        random_seed,
-=======
         game_index,
         rng,
->>>>>>> fae5276a
         agents=["alice", "bob"],
         max_messages=None,
         min_messages=None,
