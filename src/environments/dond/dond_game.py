--- conflicted
+++ resolved
@@ -1,8 +1,5 @@
-<<<<<<< HEAD
 import random
-=======
 from utils.common_imports import *
->>>>>>> ec5e1aac
 from collections import deque
 
 
@@ -57,7 +54,7 @@
             self.random_setup_kwargs["random_seed"] = random_seed
         else:
             self.random_setup_kwargs = {"random_seed": random_seed}
-            
+
         self.finalization_visibility = finalization_visibility
         self.rounds_per_game = rounds_per_game
         self.role_assignator_func = (
@@ -83,7 +80,7 @@
         The random_seed is incremented to ensure that each setup is different.
         """
         self.random_seed += 1
-        
+
         kwargs = self.random_setup_kwargs
         self.items, self.quantities, role_values = self.random_setup_func(**kwargs)
         self.role_values = {
@@ -164,10 +161,6 @@
         if self.round_nb > self.rounds_per_game - 1:
             self.game_over = True
 
-<<<<<<< HEAD
-
-=======
->>>>>>> ec5e1aac
         state = self.get_state()
         reward = None
         done = self.game_over
@@ -401,7 +394,7 @@
 def uniform_quant_random_vals(items, min_quant, max_quant, min_val, max_val, random_seed=None):
     """
     Generates items, random quantities and independent values for each player uniformly at random.
-    
+
     Args:
         items (list): List of items.
         min_quant (int): Minimum quantity per item.
@@ -409,7 +402,7 @@
         min_val (int): Minimum value per item.
         max_val (int): Maximum value per item.
         random_seed (int, optional): Seed for random generation.
-        
+
     Returns:
         tuple: (items, quantities, (val_starting_negotiator, val_responding_negotiator))
     """
