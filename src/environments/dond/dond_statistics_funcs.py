--- conflicted
+++ resolved
@@ -46,7 +46,6 @@
         values = info['round_values'][i][player_role]
         coplayer_values = info['round_values'][i][other_role]
         quantities = info['round_quantities'][i]
-<<<<<<< HEAD
         points = info['round_points'][i]
         # Note: points for each role are stored in the points dict.
         player_points = points[player_role]
@@ -67,13 +66,6 @@
             total_coop_coplayer += coop_coplayer
             total_points_player += player_points
             total_points_coplayer += other_points
-=======
-        points = info['round_points'][i][player_role]
-        coplayer_points = info['round_points'][i][other_role]
-        finalization = info['round_finalizations'][i][player_role]
-        coplayer_finalization = info['round_finalizations'][i][other_role]
-
->>>>>>> a3ab366d
 
         if "agreement_percentage" in stats_to_log:
             round_info["agreement_percentage"] = 100 if agreement_reached else 0
@@ -84,7 +76,6 @@
         if "other_points" in stats_to_log:
             round_info["other_points"] = other_points
 
-<<<<<<< HEAD
         if "points_difference_on_agreement" in stats_to_log:
             if agreement_reached:
                 round_info["points_difference_on_agreement"] = compute_points_difference(player_points, other_points)
@@ -96,8 +87,6 @@
                 round_info["imbalance_on_agreement"] = calculate_imbalance(points, player_role, other_role)
             else:
                 round_info["imbalance_on_agreement"] = None
-=======
->>>>>>> a3ab366d
 
         if "items_given_to_self" in stats_to_log:
             round_info["items_given_to_self"] = calculate_items_given_to_self(info['round_finalizations'][i][player_role])
@@ -120,7 +109,6 @@
         if "points_difference_on_agreement" in stats_to_log:
             round_info["points_difference_on_agreement"] = (points - coplayer_points) if info['round_agreements_reached'][i] else None
 
-<<<<<<< HEAD
         if "cooperative_points_difference_on_agreement" in stats_to_log:
             if agreement_reached:
                 coop_player, _ = compute_cooperative_points_for_round(values, coplayer_values, quantities)
@@ -148,55 +136,6 @@
                 round_info["split_equal_points_difference_on_agreement"] = player_points - se_points
             else:
                 round_info["split_equal_points_difference_on_agreement"] = None
-=======
-        if "imbalance_on_agreement" in stats_to_log:
-            if info['round_agreements_reached'][i]:
-                round_info["imbalance_on_agreement"] = abs(points - coplayer_points) / (points + coplayer_points)
-            else:
-                round_info["imbalance_on_agreement"] = None
-
-        if "cooperative_strat_unit_distance_on_agreement" in stats_to_log:
-            if info['round_agreements_reached'][i]:
-                p = list(finalization.values())
-                target = []
-                for item in finalization.keys():
-                    if values[item] > coplayer_values[item]:
-                        target.append(quantities[item])
-                    elif values[item] == coplayer_values[item]:
-                        target.append(quantities[item] / 2)
-                round_info["cooperative_strat_unit_distance_on_agreement"] = min_displacements(p, target)
-            else: round_info["cooperative_strat_unit_distance_on_agreement"] = None
-
-        if "greedy_dominant_strat_unit_distance_on_agreement" in stats_to_log:
-            if info['round_agreements_reached'][i]:
-                p = list(finalization.values())
-                target = list(quantities.values())
-                for item in quantities.keys():
-                    target[np.argmin(values[item])] -= 1
-                round_info["greedy_dominant_strat_unit_distance_on_agreement"] = min_displacements(p, target)
-            else:
-                round_info["greedy_dominant_strat_unit_distance_on_agreement"] = None
-
-        if "greedy_submission_strat_unit_distance_on_agreement" in stats_to_log:
-            if info['round_agreements_reached'][i]:
-                p = list(finalization.values())
-                target = list(np.zeros(len(quantities)))
-                for item in quantities.keys():
-                    target[np.argmin(values[item])] += 1
-                round_info["greedy_submission_strat_unit_distance_on_agreement"] = min_displacements(p, target)
-            else:
-                round_info["greedy_submission_strat_unit_distance_on_agreement"] = None
-
-        if "split_equal_strat_unit_distance_on_agreement" in stats_to_log:
-            if info['round_agreements_reached'][i]:
-                p = list(finalization.values())
-                target = []
-                for item in quantities.keys():
-                    target.append(quantities[item] / 2)
-                round_info["split_equal_strat_unit_distance_on_agreement"] = min_displacements(p, target)
-            else:
-                round_info["split_equal_strat_unit_distance_on_agreement"] = None
->>>>>>> a3ab366d
 
         statistics[f"round_{i}"] = round_info
 
@@ -239,12 +178,6 @@
         return 0
     return abs((points[player_role] - points[other_role]) / total_points)
 
-<<<<<<< HEAD
-=======
-def min_displacements(p, q):
-    """Compute the minimum number of unit moves to transform p into q."""
-    return int(np.abs(np.cumsum(np.array(p) - np.array(q))).sum())
->>>>>>> a3ab366d
 
 def calculate_items_given_to_self(finalization):
     """
