<<<<<<< HEAD
=======
from utils.common_imports import *


>>>>>>> ec5e1aac
def gather_dond_statistics(player_info, info, stats_to_log):
    """
    Gathers specified statistics of a game for a single player and outputs them in JSONL format.

    Args:
        player_info (dict): A dictionary containing player information.
        info (dict): A dictionary containing game information.
        stats_to_log (list): A list of statistics names to log.

    Returns:
        str: A JSONL string containing the specified game statistics.
    """
    statistics = {}
    player_name = player_info['player_name']

    for i, state in enumerate(info['round_player_roles']):
        player_role = state.get(player_name)

        if player_role is None:
            continue

        other_role = next(role for role in state.values() if role != player_role)

        round_info = {}
        
        # Extract the player's own values, the co-player's values, and the round quantities.
        values = info['round_values'][i][player_role]
        coplayer_values = info['round_values'][i][other_role]
        quantities = info['round_quantities'][i]
        points = info['round_points'][i]
        coplayer_points = info['round_points'][i][other_role]

        if "agreement_percentage" in stats_to_log:
            round_info["agreement_percentage"] = 100 if info['round_agreements_reached'][i] else 0

        if "points" in stats_to_log:
            round_info["points"] = info['round_points'][i][player_role]

        if "other_points" in stats_to_log:
            round_info["other_points"] = info['round_points'][i][other_role]

        if "points_difference" in stats_to_log:
            round_info["points_difference"] = info['round_points'][i][player_role] - info['round_points'][i][other_role]

        if "imbalance" in stats_to_log:
            round_info["imbalance"] = calculate_imbalance(info['round_points'][i], player_role, other_role)

        if "items_given_to_self" in stats_to_log:
            round_info["items_given_to_self"] = calculate_items_given_to_self(info['round_finalizations'][i][player_role])

        if "points_on_agreement" in stats_to_log:
            round_info["points_on_agreement"] = info['round_points'][i][player_role] if info['round_agreements_reached'][i] else None

        if "other_points_on_agreement" in stats_to_log:
            round_info["other_points_on_agreement"] = info['round_points'][i][other_role] if info['round_agreements_reached'][i] else None

        if "points_diff_on_agreement" in stats_to_log:
            round_info["points_diff_on_agreement"] = (info['round_points'][i][player_role] - info['round_points'][i][other_role]) if info['round_agreements_reached'][i] else None

        if "quantities" in stats_to_log:
            round_info["quantities"] = quantities

        if "values" in stats_to_log:
            round_info["values"] = values


        if "cooperative_points_percentage" in stats_to_log:
            if info['round_agreements_reached'][i]:
                cooperative_points = 0
                for item in quantities.keys():
                    if values[item] >= coplayer_values[item]:
                        cooperative_points += values[item] * quantities[item]
                    elif values[item] == coplayer_values[item]:
                        cooperative_points += values[item] * quantities[item] / 2
                round_info["cooperative_points_percentage"] = 100 * points / cooperative_points
            else:
                round_info["cooperative_points_percentage"] = None

        if "greedy_dominant_points_percentage" in stats_to_log:
            if info['round_agreements_reached'][i]:
                greedy_dominant_points = 0
                for item in quantities.keys():
                    greedy_dominant_points += values[item] * quantities[item]
                greedy_dominant_points -= min(values.values())
                round_info["greedy_dominant_points_percentage"] = 100 * points / greedy_dominant_points
            else:
                round_info["greedy_dominant_points_percentage"] = None

        if "greedy_submission_points_percentage" in stats_to_log:
            if info['round_agreements_reached'][i]:
                greedy_submission_points = min(values.values())
                round_info["greedy_submission_points_percentage"] = 100 * points / greedy_submission_points
            else:
                round_info["greedy_submission_points_percentage"] = None

        if "split_equal_points_percentage" in stats_to_log:
            if info['round_agreements_reached'][i]:
                split_equal_points = 0
                for item in quantities.keys():
                    split_equal_points += (1/2) * values[item] * quantities[item]
                round_info["split_equal_points_percentage"] = 100 * points / split_equal_points
            else:
                round_info["split_equal_points_percentage"] = None

        statistics[f"round_{i}"] = round_info

    return statistics

def calculate_imbalance(points, player_role, other_role):
    """
    Calculates the imbalance between the points of the player and the other player.

    Args:
        points (dict): A dictionary containing points for each role.
        player_role (str): The role of the player.
        other_role (str): The role of the other player.

    Returns:
        float: The calculated imbalance.
    """
    total_points = points[player_role] + points[other_role]
    if total_points == 0:
        return 0
    return abs((points[player_role] - points[other_role]) / total_points)

def calculate_items_given_to_self(finalization):
    if not finalization or not all(isinstance(x, (int, float)) for x in finalization.values()):
        return None
    return sum(finalization.values())<|MERGE_RESOLUTION|>--- conflicted
+++ resolved
@@ -1,9 +1,6 @@
-<<<<<<< HEAD
-=======
 from utils.common_imports import *
 
 
->>>>>>> ec5e1aac
 def gather_dond_statistics(player_info, info, stats_to_log):
     """
     Gathers specified statistics of a game for a single player and outputs them in JSONL format.
@@ -28,7 +25,7 @@
         other_role = next(role for role in state.values() if role != player_role)
 
         round_info = {}
-        
+
         # Extract the player's own values, the co-player's values, and the round quantities.
         values = info['round_values'][i][player_role]
         coplayer_values = info['round_values'][i][other_role]
