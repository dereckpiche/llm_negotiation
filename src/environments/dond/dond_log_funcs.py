import os
import json
from utils.common_imports import *
from .dond_statistics_funcs import *
from .dond_training_data_funcs import *
<<<<<<< HEAD

def players_logging_and_html(
=======
def dond_log_match(
>>>>>>> 9ea2083b
        path,
        agent_infos,
        info,
        metrics_func=None,
        metrics_func_args=None
        ):
    """
    Logs the raw conversation data for each agent and generates HTML visualizations.
    
    Args:
        path (str): Base path to save the data.
        agent_infos (list): List of agent information dictionaries.
        info (dict): Game information.
        metrics_func (str, optional): Name of the function to calculate metrics.
        metrics_func_args (dict, optional): Arguments for the metrics function.
    """
    # First, perform the normal raw conversation logging
    for agent_info in agent_infos:
        agent_name = agent_info["agent_name"]

        # Define paths for raw data and statistics subfolders
        raw_data_path = os.path.join(path, agent_name, "raw_data")
        statistics_path = os.path.join(path, agent_name, "statistics")

        # Ensure directories exist
        os.makedirs(raw_data_path, exist_ok=True)
        os.makedirs(statistics_path, exist_ok=True)

        # Determine the next available file number for raw data
        raw_files = os.listdir(raw_data_path)
        raw_numbers = [int(f.split('_')[-1].split('.')[0]) for f in raw_files if f.startswith("conversation_")]
        next_raw_number = max(raw_numbers, default=0) + 1
        raw_file = os.path.join(raw_data_path, f"conversation_{next_raw_number}.json")

        # Log raw conversation data
        chat_history = agent_info.get("chat_history", [])
        
        # Add game info to the chat history for later processing
        chat_history_with_info = chat_history.copy()
        game_info_message = {"role": "system", "game_info": info, "agent_name": agent_name}
        chat_history_with_info.append(game_info_message)
        
        with open(raw_file, "w") as f:
            json.dump(chat_history_with_info, f, indent=4)

        # Log metrics if a metrics function is provided
        if metrics_func:
            metrics_files = os.listdir(statistics_path)
            metrics_numbers = [int(f.split('_')[-1].split('.')[0]) for f in metrics_files if f.startswith("metrics_")]
            next_metrics_number = max(metrics_numbers, default=0) + 1
            metrics_file = os.path.join(statistics_path, f"metrics_{next_metrics_number}.json")

            metrics = globals()[metrics_func](agent_info, info, **metrics_func_args)
            with open(metrics_file, "w") as f:
                json.dump(metrics, f, indent=4)

    # Now generate the HTML visualization
    # Generate HTML content with a vertical split
    html_content = """
    <!DOCTYPE html>
    <html lang="en">
    <head>
        <meta charset="UTF-8">
        <meta name="viewport" content="width=device-width, initial-scale=1.0">
        <title>Game Context</title>
        <style>
            body {
                font-family: 'Arial', sans-serif;
                background-color: #ffffff;
                color: #333333;
            }
            .container {
                display: flex;
                justify-content: space-between;
                background: linear-gradient(135deg, rgba(255, 255, 255, 0.95), rgba(245, 248, 255, 0.95));
                box-shadow: 0 4px 12px rgba(0, 0, 0, 0.1);
            }
            .column {
                flex: 1;
                margin: 10px;
                padding: 20px;
                border-radius: 10px;
                background: rgba(255, 255, 255, 0.9);
                box-shadow: 0 2px 6px rgba(0, 0, 0, 0.1);
                border: 2px solid #cccccc;
                transition: transform 0.2s;
            }
            .message {
                margin-bottom: 15px;
                padding: 12px;
                border-radius: 10px;
                box-shadow: 0 1px 4px rgba(0, 0, 0, 0.1);
            }
            .user {
                background: rgba(235, 245, 255, 0.8); /* Very light blue */
                border-left: 4px solid #007bff;
            }
            .assistant {
                background: rgba(240, 255, 240, 0.8); /* Very light green */
                border-right: 4px solid #28a745;
            }
            .role {
                font-weight: bold;
                margin-bottom: 5px;
                color: #333333;
            }
            .game-info {
                margin-top: 20px;
                padding: 15px;
                border-radius: 10px;
                background: rgba(255, 255, 255, 0.9);
                box-shadow: 0 1px 4px rgba(0, 0, 0, 0.1);
            }
            .agent-name {
                text-align: center;
                font-size: 1.4em;
                margin-bottom: 15px;
                color: black;
                font-weight: 600;
                text-transform: uppercase;
                letter-spacing: 1px;
            }
            .highlight-number {
                color: #0056b3;
                font-weight: bold;
            }
            .user .role {
                text-align: left;
            }
            .assistant .role {
                text-align: right;
            }
        </style>
    </head>
    <body>
        <div class="container">
    """

    for agent_info in agent_infos:
        agent_name = agent_info["agent_name"]
        agent_class = "alice" if agent_name.lower() == "alice" else "bob"
        html_content += f"""
            <div class="column {agent_class}">
                <div class="agent-name">{agent_name}</div>
        """
        # Use chat_history directly instead of extracting via training_data_func
        chat_history = agent_info.get("chat_history", [])
        for message in chat_history:
            # Skip system messages with game_info
            if message.get("role") == "system" and "game_info" in message:
                continue
                
            role = "Intermediary ⚙️" if message["role"] == "user" else f"LLM ({agent_name}) 🤖"
            role_class = "user" if message["role"] == "user" else "assistant"

            # Escape < and > in the message content
            message_content = message["content"].replace("<", "&lt;").replace(">", "&gt;")
            message_content = message_content.replace("\n", "<br>")

            html_content += f"""
            <div class="message {role_class}">
                <div class="role">{role}</div>
                <p>{message_content}</p>
            </div>
            """
        html_content += """
            </div>
        """

    html_content += """
        </div>
    </body>
    </html>
    """

    # Ensure the html directory exists
    html_path = os.path.join(path, "html")
    os.makedirs(html_path, exist_ok=True)

    # Determine the next available file number for HTML
    html_files = os.listdir(html_path)
    html_numbers = [int(f.split('_')[-1].split('.')[0]) for f in html_files if f.startswith("game_context_")]
    next_html_number = max(html_numbers, default=0) + 1
    html_file = os.path.join(html_path, f"game_context_{next_html_number}.html")

    # Save the HTML content to a file
    with open(html_file, "w") as f:
        f.write(html_content)

<<<<<<< HEAD

def independant_players_logging(
        path,
        player_infos,
        info,
        training_data_func,
        training_data_func_args,
        metrics_func,
        metrics_func_args
        ):
    """
    Logs the training data and metrics independently for each player in a match.
    """
    for player_info in player_infos:
        player_name = player_info["player_name"]

        # Define paths for training and statistics subfolders
        training_path = os.path.join(path, player_name, "training")
        statistics_path = os.path.join(path, player_name, "statistics")

        # Ensure directories exist
        os.makedirs(training_path, exist_ok=True)
        os.makedirs(statistics_path, exist_ok=True)

        # Determine the next available file number for training data
        training_files = os.listdir(training_path)
        training_numbers = [int(f.split('_')[-1].split('.')[0]) for f in training_files if f.startswith("training_data_")]
        next_training_number = max(training_numbers, default=0) + 1
        training_file = os.path.join(training_path, f"training_data_{next_training_number}.json")

        # Log training data
        training_data = globals()[training_data_func](player_info, info, **training_data_func_args)
        with open(training_file, "w") as f:
            json.dump(training_data, f, indent=4)

        # Determine the next available file number for metrics
        metrics_files = os.listdir(statistics_path)
        metrics_numbers = [int(f.split('_')[-1].split('.')[0]) for f in metrics_files if f.startswith("metrics_")]
        next_metrics_number = max(metrics_numbers, default=0) + 1
        metrics_file = os.path.join(statistics_path, f"metrics_{next_metrics_number}.json")

        # Log metrics
        metrics = globals()[metrics_func](player_info, info, **metrics_func_args)
        with open(metrics_file, "w") as f:
            json.dump(metrics, f, indent=4)

def log_raw_conversations(
        path,
        player_infos,
        info,
        metrics_func=None,
        metrics_func_args=None
        ):
    """
    Logs only the raw conversation data for each player.
    
    Args:
        path (str): Base path to save the data.
        player_infos (list): List of player information dictionaries.
        info (dict): Game information.
        metrics_func (str, optional): Name of the function to calculate metrics.
        metrics_func_args (dict, optional): Arguments for the metrics function.
    """
    for player_info in player_infos:
        player_name = player_info["player_name"]

        # Define paths for raw data and statistics subfolders
        raw_data_path = os.path.join(path, player_name, "raw_data")
        statistics_path = os.path.join(path, player_name, "statistics")

        # Ensure directories exist
        os.makedirs(raw_data_path, exist_ok=True)
        os.makedirs(statistics_path, exist_ok=True)

        # Determine the next available file number for raw data
        raw_files = os.listdir(raw_data_path)
        raw_numbers = [int(f.split('_')[-1].split('.')[0]) for f in raw_files if f.startswith("conversation_")]
        next_raw_number = max(raw_numbers, default=0) + 1
        raw_file = os.path.join(raw_data_path, f"conversation_{next_raw_number}.json")

        # Log raw conversation data
        chat_history = player_info.get("chat_history", [])
        
        # Add game info to the chat history for later processing
        chat_history_with_info = chat_history.copy()
        game_info_message = {"role": "system", "game_info": info, "player_name": player_name}
        chat_history_with_info.append(game_info_message)
        
        with open(raw_file, "w") as f:
            json.dump(chat_history_with_info, f, indent=4)

        # Log metrics if a metrics function is provided
        if metrics_func:
            metrics_files = os.listdir(statistics_path)
            metrics_numbers = [int(f.split('_')[-1].split('.')[0]) for f in metrics_files if f.startswith("metrics_")]
            next_metrics_number = max(metrics_numbers, default=0) + 1
            metrics_file = os.path.join(statistics_path, f"metrics_{next_metrics_number}.json")

            metrics = globals()[metrics_func](player_info, info, **metrics_func_args)
            with open(metrics_file, "w") as f:
                json.dump(metrics, f, indent=4)
=======
        
>>>>>>> 9ea2083b
<|MERGE_RESOLUTION|>--- conflicted
+++ resolved
@@ -3,12 +3,7 @@
 from utils.common_imports import *
 from .dond_statistics_funcs import *
 from .dond_training_data_funcs import *
-<<<<<<< HEAD
-
-def players_logging_and_html(
-=======
 def dond_log_match(
->>>>>>> 9ea2083b
         path,
         agent_infos,
         info,
@@ -198,108 +193,4 @@
     with open(html_file, "w") as f:
         f.write(html_content)
 
-<<<<<<< HEAD
-
-def independant_players_logging(
-        path,
-        player_infos,
-        info,
-        training_data_func,
-        training_data_func_args,
-        metrics_func,
-        metrics_func_args
-        ):
-    """
-    Logs the training data and metrics independently for each player in a match.
-    """
-    for player_info in player_infos:
-        player_name = player_info["player_name"]
-
-        # Define paths for training and statistics subfolders
-        training_path = os.path.join(path, player_name, "training")
-        statistics_path = os.path.join(path, player_name, "statistics")
-
-        # Ensure directories exist
-        os.makedirs(training_path, exist_ok=True)
-        os.makedirs(statistics_path, exist_ok=True)
-
-        # Determine the next available file number for training data
-        training_files = os.listdir(training_path)
-        training_numbers = [int(f.split('_')[-1].split('.')[0]) for f in training_files if f.startswith("training_data_")]
-        next_training_number = max(training_numbers, default=0) + 1
-        training_file = os.path.join(training_path, f"training_data_{next_training_number}.json")
-
-        # Log training data
-        training_data = globals()[training_data_func](player_info, info, **training_data_func_args)
-        with open(training_file, "w") as f:
-            json.dump(training_data, f, indent=4)
-
-        # Determine the next available file number for metrics
-        metrics_files = os.listdir(statistics_path)
-        metrics_numbers = [int(f.split('_')[-1].split('.')[0]) for f in metrics_files if f.startswith("metrics_")]
-        next_metrics_number = max(metrics_numbers, default=0) + 1
-        metrics_file = os.path.join(statistics_path, f"metrics_{next_metrics_number}.json")
-
-        # Log metrics
-        metrics = globals()[metrics_func](player_info, info, **metrics_func_args)
-        with open(metrics_file, "w") as f:
-            json.dump(metrics, f, indent=4)
-
-def log_raw_conversations(
-        path,
-        player_infos,
-        info,
-        metrics_func=None,
-        metrics_func_args=None
-        ):
-    """
-    Logs only the raw conversation data for each player.
-    
-    Args:
-        path (str): Base path to save the data.
-        player_infos (list): List of player information dictionaries.
-        info (dict): Game information.
-        metrics_func (str, optional): Name of the function to calculate metrics.
-        metrics_func_args (dict, optional): Arguments for the metrics function.
-    """
-    for player_info in player_infos:
-        player_name = player_info["player_name"]
-
-        # Define paths for raw data and statistics subfolders
-        raw_data_path = os.path.join(path, player_name, "raw_data")
-        statistics_path = os.path.join(path, player_name, "statistics")
-
-        # Ensure directories exist
-        os.makedirs(raw_data_path, exist_ok=True)
-        os.makedirs(statistics_path, exist_ok=True)
-
-        # Determine the next available file number for raw data
-        raw_files = os.listdir(raw_data_path)
-        raw_numbers = [int(f.split('_')[-1].split('.')[0]) for f in raw_files if f.startswith("conversation_")]
-        next_raw_number = max(raw_numbers, default=0) + 1
-        raw_file = os.path.join(raw_data_path, f"conversation_{next_raw_number}.json")
-
-        # Log raw conversation data
-        chat_history = player_info.get("chat_history", [])
-        
-        # Add game info to the chat history for later processing
-        chat_history_with_info = chat_history.copy()
-        game_info_message = {"role": "system", "game_info": info, "player_name": player_name}
-        chat_history_with_info.append(game_info_message)
-        
-        with open(raw_file, "w") as f:
-            json.dump(chat_history_with_info, f, indent=4)
-
-        # Log metrics if a metrics function is provided
-        if metrics_func:
-            metrics_files = os.listdir(statistics_path)
-            metrics_numbers = [int(f.split('_')[-1].split('.')[0]) for f in metrics_files if f.startswith("metrics_")]
-            next_metrics_number = max(metrics_numbers, default=0) + 1
-            metrics_file = os.path.join(statistics_path, f"metrics_{next_metrics_number}.json")
-
-            metrics = globals()[metrics_func](player_info, info, **metrics_func_args)
-            with open(metrics_file, "w") as f:
-                json.dump(metrics, f, indent=4)
-=======
-        
->>>>>>> 9ea2083b
+        