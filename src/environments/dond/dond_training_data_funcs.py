--- conflicted
+++ resolved
@@ -2,16 +2,7 @@
 import json
 import numpy as np
 
-<<<<<<< HEAD
-
-def generate_training_data_from_raw(raw_data_folder, 
-                                    metrics_data_folder,
-                                    training_data_folder,
-                                    discount_factor=0.99, 
-                                    exclude_errors=False, score_shaping_function=None, score_shaping_function_args=None):
-=======
 def generate_training_data_from_raw(raw_data_folder, training_data_folder, discount_factor=0.99, exclude_errors=False, score_shaping_function=None, score_normalize_func=None):
->>>>>>> 8bf60a42
     """
     Generates training data from raw conversation data by calculating scores.
 
