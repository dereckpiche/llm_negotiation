# Large Language Models Negotiation

## Introduction
This library serves as a framework to run experiments with large language models in a negotiation setting.

## Installation

```bash
pip install -e .
```
## Environments

### Deal or No Deal (DoND)

<<<<<<< HEAD
The DoND environment is a simple negotiation environment where two players take turns proposing deals. The player can either accept the deal or make a counter-proposal. The game ends when one of the players accepts the deal or the counter-proposal is accepted.

### Diplomacy

The Diplomacy environment is a more complex negotiation environment where two players take turns proposing deals. The player can either accept the deal or make a counter-proposal. The game ends when one of the players accepts the deal or the counter-proposal is accepted.
=======
The DoND environment is a simple negotiation environment where two agents take turns proposing deals. The agent can either accept the deal or make a counter-proposal. The game ends when one of the agents accepts the deal or the counter-proposal is accepted.

### Diplomacy

The Diplomacy environment is a more complex negotiation environment where two agents take turns proposing deals. The agent can either accept the deal or make a counter-proposal. The game ends when one of the agents accepts the deal or the counter-proposal is accepted.
>>>>>>> 9ea2083b

### 







<|MERGE_RESOLUTION|>--- conflicted
+++ resolved
@@ -12,19 +12,11 @@
 
 ### Deal or No Deal (DoND)
 
-<<<<<<< HEAD
-The DoND environment is a simple negotiation environment where two players take turns proposing deals. The player can either accept the deal or make a counter-proposal. The game ends when one of the players accepts the deal or the counter-proposal is accepted.
-
-### Diplomacy
-
-The Diplomacy environment is a more complex negotiation environment where two players take turns proposing deals. The player can either accept the deal or make a counter-proposal. The game ends when one of the players accepts the deal or the counter-proposal is accepted.
-=======
 The DoND environment is a simple negotiation environment where two agents take turns proposing deals. The agent can either accept the deal or make a counter-proposal. The game ends when one of the agents accepts the deal or the counter-proposal is accepted.
 
 ### Diplomacy
 
 The Diplomacy environment is a more complex negotiation environment where two agents take turns proposing deals. The agent can either accept the deal or make a counter-proposal. The game ends when one of the agents accepts the deal or the counter-proposal is accepted.
->>>>>>> 9ea2083b
 
 ### 
 
