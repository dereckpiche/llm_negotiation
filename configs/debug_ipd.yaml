--- conflicted
+++ resolved
@@ -20,15 +20,11 @@
 markov_games:
     runner_method_name: LinearRunner
     simulation_init_args:
-<<<<<<< HEAD
-        rounds_per_game: 2
-=======
         rounds_per_game: 10
     runner_kwargs:
         nb_alternative_actions: 1
         max_depth: 10
 
->>>>>>> 7faf1c90
 temperature: 1.0
 
 models:
