--- conflicted
+++ resolved
@@ -1,10 +1,6 @@
 hydra:
     run:
-<<<<<<< HEAD
-        dir: "${oc.env:SCRATCH}/llm_negotiation/${now:%Y_%m}/${experiment.name}"
-=======
         dir: "${oc.env:SCRATCH}/llm_negotiation/${experiment.name}"
->>>>>>> 843ce1fc
     job:
         chdir: false
 
@@ -100,13 +96,8 @@
 
     agent_class: "DondAgent"
 
-<<<<<<< HEAD
-    max_length: 10
-    continuation_prob: 1.0
-=======
     max_length: 30
     continuation_prob: 0.85
->>>>>>> 843ce1fc
     same_length_batch: True
 
     nb_matches_with_same_roundwise_utilities: 1
@@ -228,13 +219,8 @@
             temperature: ${temperature}
             device: "cuda:0"
 
-<<<<<<< HEAD
-            discount_factor: 0.9
-            use_gae: True
-=======
             discount_factor: 1.0
             use_gae: False
->>>>>>> 843ce1fc
             gae_lambda_for_credits: 0.92
             gae_lambda_for_targets: 0.92
             end_at_last_state_flag: True # if true, will not train on last round actions
