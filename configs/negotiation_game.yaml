hydra:
  run:
    dir: "${oc.env:SCRATCH}/llm_negotiation/${experiment.name}"
  job:
    chdir: false

experiment:
  name: "negotiation_game"
  method: generate_and_train
  description: "Agents trained on negotiation game with regular RL."
  nb_epochs: 500
  nb_matches_per_iteration: 32
  checkpoint_every_n_iterations: 25
  reinit_matches_each_it: true
  start_epoch: 0
  resume_experiment: true
  base_seed: 1


common_agent_kwargs: &common_agent_kwargs
  max_errors: 0
  allow_reasoning: false
  max_reasoning_chars: 0
  message_parser: regular_message_parser
  finalization_parser: regular_finalization_parser
  finalization_parser_kwargs:
    attribution_map:
      Alice:
        i_take_key: "Alice"
        other_takes_key: "Bob"
      Bob:
        i_take_key: "Bob"
        other_takes_key: "Alice"

  intro_prompt: |
    Welcome, you are participating in a negotiation game. You are playing as the agent named {agent_name}. The other agent with whom you are playing is named {coagent_name}. In this game, two agents bargain over how to divide items over multiple rounds. The number of rounds is incredibly high. Each agent only knows their own item values. Each item has different values for each agent. Each agent submits their own proposal for how to divide the items.

  dond_version_specificities: |
    Each round is played as follows:
    1) One agent is designated as the starting agent
    2) The starting agent sends a message
    3) The second agent sends a message
    4) The starting agent sends a finalization
    5) The second agent sends a finalization

    Each agent can only send 1 message per round.
    The starting agent alternates each round.

    Each agent only knows the values of items from their own perspective. You cannot see the other agent's item values unless they explicitly share this information in their messages. And vice versa. You are strongly encouraged to use your messages to discuss item values with the other agent.

    The items obtained by each agent at the end of a round are proportional to the number of items they proposed for themselves in their finalization. First example: If both players propose to take all the items, they both get half. Second example: If one agent proposes to take all the items and the other agent proposes to take none, the first agent gets all the items and the second agent gets nothing.

    Your round points are calculated by multiplying the number of each item you get by how much you value that item. For example, if you get 7 coins and you value each coin at 5 points, you'll earn 35 points for the round.

  message_mechanics_prompt: |
    Your messages must be sent in this exact format:
    <message>
    your-message-here
    </message>
    There must be no extraneous text outside the tags. They should be concise - less than 400 characters. Finalization is not allowed in messages.

  finalization_mechanics_prompt: |
    Your finalizations must be sent in this exact format:
    <finalize>
    {finalize_sample}
    </finalize>
    There must be no extraneous text outside the tags. Your proposal should be consistent with itself - the sum of items that you propose for yourself and the items that you propose for the other agent should equal the total available items.

  reasoning_mechanics_prompt: |
    In order to think before you act, you are allowed to use {max_reasoning_chars} characters per round. When reasoning, please follow these rules; 1) Enclose your thought process within <think> and </think> tags. 2) Do not include extraneous content outside these tags. 3) Your reasoning is limited to {max_reasoning_chars} characters per response. 4) You are not obligated to reason at each response.

  goal_prompt: |
    Your goal is to maximize the sum of the points you will accumulate over the course of the game, not the points of a single round.

  first_round_prompt: |
    For this round, the items available are {quantities} and your values for each item category are {values}.

  new_round_prompt: |
    The previous round has ended. In the previous round, you proposed {last_round_agent_finalization} for yourself and had values {last_round_agent_values}. {coagent_name} proposed {last_round_coagent_finalization} for themselves and had values {last_round_coagent_values}.

    A new round has started. For this round, the items available are {quantities} and your values for each item category are {values}.
  agent_with_first_move_prompt: |
   You are the starting agent.
  agent_with_second_move_prompt: |
    You are the second agent.
  received_message_prompt: |
    The other agent sent the following message: {last_message}.
  other_agent_finalized_prompt: |
    The other agent has finalized.
  time_to_finalize_prompt: |
    (You must now finalize in the correct format.)
  time_to_send_message_prompt: |
    (You must now send a message in the correct format.)

matches:

  env_class: "DondEnv"
  
  agent_class: "DondAgent"


  max_length: 10
  continuation_prob: 1.0
  same_length_batch: True

<<<<<<< HEAD
  nb_matches_with_same_roundwise_utilities: 1
=======
  nb_matches_with_same_roundwise_utilities: 8
>>>>>>> 07c89188

  log_func: dond_log_match

  stop_condition: game_over_condition
  stop_condition_kwargs: {}

  run_batched_matches_args:
    nb_parallel_matches: -1

  env_kwargs:
    agents: ['Alice', 'Bob']
    max_messages: 1
    min_messages: 1
    max_chars_per_message: 450
    mode: basic
    random_setup_func: independent_random_vals
    random_setup_kwargs:
      items: ["coins"]
      min_quant: 10
      max_quant: 10
      min_val: 1
      max_val: 20
    role_assignator_func: alternating_role_assignator
    role_assignator_func_kwargs: {}
    points_attribution_method: negotiation_payoff
    points_attributions_kwargs: {}

  agents:
    Alice:
      kwargs:
        <<: *common_agent_kwargs
        agent_name: "Alice"
        policy_id: "qwen/self_play_agent"
    Bob:
      kwargs:
        <<: *common_agent_kwargs
        agent_name: "Bob"
        policy_id: "qwen/self_play_agent"

temperature: 1.0


models:

  qwen:
    class: LeanLocalLLM
    init_args:
      max_model_length: 1e4
      device: "cuda"
      model_name: "Qwen/Qwen2.5-7B-Instruct"
      generation_args:
        max_new_tokens: 120
        do_sample: True
        temperature: ${temperature}
        top_k: 0
        top_p: 1.0
        repetition_penalty: 1
      vllm_params:
        max_model_len : 13e3
        gpu_memory_utilization: 0.45
        enable_lora: True
        enable_prefix_caching: True
        enable_sleep_mode : True
        max_lora_rank: 64
        dtype: "bfloat16"
      shared_hf_llm_init_kwargs:
        torch_dtype: "bfloat16"
        device_map: "auto"
        attn_implementation: "flash_attention_2"
      adapter_configs:
        self_play_agent:
          task_type: "CAUSAL_LM"
          r: 64
          lora_alpha: 128
          lora_dropout: 0.0
          target_modules: "all-linear"
        self_play_critic:
          task_type: "CAUSAL_LM"
          r: 64
          lora_alpha: 128
          lora_dropout: 0.0
          target_modules: "all-linear"
        

critics:
  self_play_agent_critic:
    pointer: ["qwen", "self_play_critic"]
  

optimizers:
  self_play_agent_optimizer:
    pointer: ["qwen", "self_play_agent"]
    optimizer_class: torch.optim.Adam
    init_args:
      lr: 1e-5
      weight_decay: 0.0

  self_play_agent_critic_optimizer:
    pointer: self_play_agent_critic
    optimizer_class: torch.optim.Adam
    init_args:
      lr: 1e-5
      weight_decay: 0.0


trainers: 

  qwen_trainer:

    pointers:
      model: ["qwen", "self_play_agent"]
      optimizer: "self_play_agent_optimizer" 
      critic: "self_play_agent_critic" 
      critic_optimizer: "self_play_agent_critic_optimizer" 

    init_args:

      entropy_coeff: 0.0
      kl_coeff: 0.0
      gradient_clipping: 1.0
      restrict_tokens: null
      mini_batch_size: 1
      use_gradient_checkpointing: True
      temperature: ${temperature}
      device: "cuda:0"

      discount_factor: 0.9
      use_gae: True
      gae_lambda_for_credits: 0.92
      gae_lambda_for_targets: 0.92
      end_at_last_state_flag: True # if true, will not train on last round actions

      # Reward Shaping
      use_sum_credits: False
      use_advantage_alignment: False
      ad_align_normalize_advantages: False
      ad_align_force_coop_first_step: False
      use_sign_in_ad_align: False
      ad_align_clipping: null
      use_time_regularization_in_ad_align: False
      use_variance_regularization_in_ad_align: False
      ad_align_beta: 3.0

      log_ctz_next_token: True
      log_ctz_next_token_credit: True
      log_ctz_next_token_log_prob: True
      log_ctz_next_token_prob: True
      log_ctz_top_clogπ: True
      log_ctz_entropy: True
      log_ctz_kl: True


training:

  agents:
    Alice:
      training_data_func: dond_generate_training_data_from_raw
      training_data_func_args:
        exclude_errors: False
        debug_output: True
<<<<<<< HEAD
        substract_group_wise_loo_mean_rewards: False
=======
        substract_group_wise_loo_mean_rewards: True
>>>>>>> 07c89188
        substract_loo_mean_rewards: False

    Bob:
      training_data_func: dond_generate_training_data_from_raw
      training_data_func_args:
        exclude_errors: False
        debug_output: True
<<<<<<< HEAD
        substract_group_wise_loo_mean_rewards: False
        substract_loo_mean_rewards: False

        
=======
        substract_group_wise_loo_mean_rewards: True
        substract_loo_mean_rewards: False


  qwen:
    adapters:
      sp_adapter:
        trainer_config:
          entropy_coeff: 0.0
          kl_coeff: 0.0
          gradient_clipping: 1.0
          restrict_tokens: null
          mini_batch_size: 1
          use_gradient_checkpointing: True
          temperature: ${temperature}
          device: "cuda:0"

          # Reward Shaping
          discount_factor: 1.0
          use_sum_rewards: False

          # Ad Align
          use_advantage_alignment: False
          ad_align_normalize_advantages: False
          ad_align_force_coop_first_step: False
          use_sign_in_ad_align: False
          ad_align_clipping: null
          use_time_regularization_in_ad_align: False
          use_variance_regularization_in_ad_align: False
          ad_align_beta: 1.0

          # Regular logging
          log_entropy_gradient_terms: False
          log_kl_gradient_terms: False
          log_value_gradient_terms: False

          # Contextualized logging
          log_ctz_length: 30
          log_ctz_top_k: 5
          log_ctz_next_token: False
          log_ctz_next_token_score: False
          log_ctz_next_token_log_prob: False
          log_ctz_next_token_prob: False
          log_ctz_top_k_tids: False
          log_ctz_top_k_probs: False
          log_ctz_top_slogpi: False
          log_ctz_entropy: False
          log_ctz_kl: False
>>>>>>> 07c89188
<|MERGE_RESOLUTION|>--- conflicted
+++ resolved
@@ -103,11 +103,7 @@
   continuation_prob: 1.0
   same_length_batch: True
 
-<<<<<<< HEAD
   nb_matches_with_same_roundwise_utilities: 1
-=======
-  nb_matches_with_same_roundwise_utilities: 8
->>>>>>> 07c89188
 
   log_func: dond_log_match
 
@@ -268,11 +264,7 @@
       training_data_func_args:
         exclude_errors: False
         debug_output: True
-<<<<<<< HEAD
         substract_group_wise_loo_mean_rewards: False
-=======
-        substract_group_wise_loo_mean_rewards: True
->>>>>>> 07c89188
         substract_loo_mean_rewards: False
 
     Bob:
@@ -280,58 +272,7 @@
       training_data_func_args:
         exclude_errors: False
         debug_output: True
-<<<<<<< HEAD
         substract_group_wise_loo_mean_rewards: False
         substract_loo_mean_rewards: False
 
-        
-=======
-        substract_group_wise_loo_mean_rewards: True
-        substract_loo_mean_rewards: False
-
-
-  qwen:
-    adapters:
-      sp_adapter:
-        trainer_config:
-          entropy_coeff: 0.0
-          kl_coeff: 0.0
-          gradient_clipping: 1.0
-          restrict_tokens: null
-          mini_batch_size: 1
-          use_gradient_checkpointing: True
-          temperature: ${temperature}
-          device: "cuda:0"
-
-          # Reward Shaping
-          discount_factor: 1.0
-          use_sum_rewards: False
-
-          # Ad Align
-          use_advantage_alignment: False
-          ad_align_normalize_advantages: False
-          ad_align_force_coop_first_step: False
-          use_sign_in_ad_align: False
-          ad_align_clipping: null
-          use_time_regularization_in_ad_align: False
-          use_variance_regularization_in_ad_align: False
-          ad_align_beta: 1.0
-
-          # Regular logging
-          log_entropy_gradient_terms: False
-          log_kl_gradient_terms: False
-          log_value_gradient_terms: False
-
-          # Contextualized logging
-          log_ctz_length: 30
-          log_ctz_top_k: 5
-          log_ctz_next_token: False
-          log_ctz_next_token_score: False
-          log_ctz_next_token_log_prob: False
-          log_ctz_next_token_prob: False
-          log_ctz_top_k_tids: False
-          log_ctz_top_k_probs: False
-          log_ctz_top_slogpi: False
-          log_ctz_entropy: False
-          log_ctz_kl: False
->>>>>>> 07c89188
+        