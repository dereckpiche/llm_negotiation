hydra:
  run:
    dir: "${oc.env:SCRATCH}/llm_negotiation/${experiment.name}"
  job:
    chdir: false

experiment:
  name: "IPD"
  # name: "${now:%Y-%m-%d___%H-%M-%S}_IPD"
  method: generate_and_train
  description: "no description"
  nb_epochs: 2000
  nb_matches_per_iteration: 64
  reinit_matches_each_it: true
  checkpoint_every_n_iterations: 25
  start_epoch: 0
  resume_experiment: true
  base_seed: 1000

####################################################################################################
#                                           GENERATION
####################################################################################################

common_agent_kwargs: &common_agent_kwargs
  max_errors: 0
  allow_reasoning: false
  max_reasoning_chars: 0

  intro_prompt: |
    Welcome to the Iterated Prisoner's Dilemma game! You are playing against another agent.


    Game Rules:
    1. You and another agent will play multiple rounds of the Prisoner's Dilemma.
    2. In each round, both agents simultaneously choose to either Cooperate (C) or Defect (D).
    3. The payoffs for each round are as follows:
       - If both agents cooperate, both receive 3 points.
       - If both agents defect, both receive 1 point.
       - If one agent cooperates and the other defects, the cooperator receives 0 points and the defector receives 5 points.
    4. The goal is to maximize your total points over all rounds.
    5. You will see the history of previous rounds, including both agents' choices and points earned.

    In order to cooperate, you must write "<Cooperate>" and nothing else.
    In order to defect, you must write "<Defect>" and nothing else.

    During the entire game, you must only write "<Cooperate>" or "<Defect>". If you write anything else, your response will be considered as an error.

    The game starts now:

  goal_prompt: |
    Your goal is to maximize your utility.

matches:
  env_class: "IPDEnv"
  agent_class: "IPDAgent"

  max_length: 30
  continuation_prob: 0.85
  same_length_batch: True

  # If set to 0, existing setup will run where utilities are randomly sampled at the beginning of each round.
  # If set to 1, all utilities will be calculated beforehand but rloo rewards will also be only calculated per game.
  nb_matches_with_same_roundwise_utilities: 0

  log_func: log_ipd_match

  stop_condition: game_over_condition
  stop_condition_kwargs: {}

  run_batched_matches_args:
    nb_parallel_matches: -1


  env_kwargs:
    agents: ['Alice', 'Bob']


  agents:
    Alice:
      kwargs:
        <<: *common_agent_kwargs
        agent_id: "Alice"
        policy_id: "qwen/sp_adapter"
    Bob:
      kwargs:
        <<: *common_agent_kwargs
        agent_id: "Bob"
        policy_id: "qwen/sp_adapter"

temperature: 0.7


models:
  qwen:
    name: 'qwen'
    class: local_llm_v2
    init_args:
      max_model_length: 10000
      device: "cuda"
      model_name: "Qwen/Qwen2.5-7B-Instruct"
      bits_and_bytes_args: null
      generation_args:
        max_new_tokens: 120
        do_sample: True
        temperature: ${temperature}
        top_k: 0
        top_p: 1.0
        repetition_penalty: 1
      vllm_params:
        max_model_len : 13e3
        gpu_memory_utilization: 0.45
        enable_lora: True
        enable_prefix_caching: True
        enable_sleep_mode : True
        max_lora_rank: 64
        dtype: "bfloat16"
      hf_model_init_kwargs:
        torch_dtype: "bfloat16"
        device_map: "auto"
        attn_implementation: "flash_attention_2"
      eval_with: "vllm"
      train_with: "hf"
      optimizer_on_gpu_during_training: True
      fully_switch_vllm_weights_after_training: False
      keep_vllm_during_training: True
      keep_vllm_during_eval: True
      sleep_vllm_during_training: True
      wake_vllm_during_eval: True
      export_trained_parameters: True
      export_optimizer: True
      adapter_configs:
        sp_adapter:
          type: "lora"
          optimizer_method: "Adam"
          optimizer_kwargs:
            lr: 1e-7
            weight_decay: 0.0
          lora_kwargs:
            task_type: "CAUSAL_LM"
            r: 64
            lora_alpha: 128
            lora_dropout: 0.0
            target_modules: "all-linear"


####################################################################################################
# TRAINING
####################################################################################################

common_training_agent_kwargs: &common_training_agent_kwargs
  training_data_func: ipd_generate_training_data_from_raw
  training_data_func_args:
    exclude_errors: False
    debug_output: True
<<<<<<< HEAD
    score_method: rloo_advantage_alignment_scores
=======
    score_method: sum
>>>>>>> 499e0321
    score_method_kwargs:
      discount_factor: 1.0


training:

  agents:
<<<<<<< HEAD
    Alice:
      <<: *common_training_agent_kwargs
    Bob:
      <<: *common_training_agent_kwargs
=======

    Alice:
      training_data_func: ipd_generate_training_data_from_raw
      training_data_func_args:
        exclude_errors: False
        debug_output: True
        score_method: rloo_scores
        score_method_kwargs:
          discount_factor: 1.0

    Bob:
      training_data_func: ipd_generate_training_data_from_raw
      training_data_func_args:
        exclude_errors: False
        debug_output: True
        score_method: rloo_scores
        score_method_kwargs:
          discount_factor: 1.0
>>>>>>> 499e0321

  qwen:
    adapters:
      sp_adapter:
        train_func: train_reinforce_main
        train_func_args:
          gradient_checkpointing: true
          temperature: ${temperature}
          entropy_coef: 0.0
          kl_loss_coef: 0.0
          debug_enabled: True
          debug_log_path: "${oc.env:SCRATCH}/${experiment.name}/trainer_debugger"
        train_data_args:
          average_score_over_message: False<|MERGE_RESOLUTION|>--- conflicted
+++ resolved
@@ -147,29 +147,10 @@
 # TRAINING
 ####################################################################################################
 
-common_training_agent_kwargs: &common_training_agent_kwargs
-  training_data_func: ipd_generate_training_data_from_raw
-  training_data_func_args:
-    exclude_errors: False
-    debug_output: True
-<<<<<<< HEAD
-    score_method: rloo_advantage_alignment_scores
-=======
-    score_method: sum
->>>>>>> 499e0321
-    score_method_kwargs:
-      discount_factor: 1.0
-
 
 training:
 
   agents:
-<<<<<<< HEAD
-    Alice:
-      <<: *common_training_agent_kwargs
-    Bob:
-      <<: *common_training_agent_kwargs
-=======
 
     Alice:
       training_data_func: ipd_generate_training_data_from_raw
@@ -188,7 +169,6 @@
         score_method: rloo_scores
         score_method_kwargs:
           discount_factor: 1.0
->>>>>>> 499e0321
 
   qwen:
     adapters:
