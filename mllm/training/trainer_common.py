"""
TODO: Add coefficients for losses (depend on total number of tokens or batch)
TODO: adapt reinforce step for torch.compile
TODO: add lr schedulers support
"""
import logging
import os
import pickle
import sys
from abc import ABC, abstractmethod
from typing import Callable, Literal, Union

import numpy as np
import torch
import torch.nn.functional as F
from accelerate import Accelerator
from pandas._libs.tslibs.offsets import CBMonthBegin
from peft import LoraConfig
from torch.nn.utils.rnn import pad_sequence
from transformers import AutoModelForCausalLM, AutoTokenizer

from mllm.markov_games.rollout_tree import *
from mllm.markov_games.rollout_tree import RolloutTreeRootNode
from mllm.training.annealing_methods import sigmoid_annealing
from mllm.training.credit_methods import (
    get_discounted_returns,
    get_generalized_advantage_estimates,
    get_rloo_credits,
    whiten_advantages,
    whiten_advantages_time_step_wise,
)
from mllm.training.tally_basic import Tally
from mllm.training.tally_tokenwise import ContextualizedTokenwiseTally
from mllm.training.tally_rollout import RolloutTally, RolloutTallyItem
from mllm.training.tokenize_chats import *
from mllm.training.tokenize_chats import process_training_chat
from mllm.training.training_data_utils import *
from mllm.training.training_data_utils import (
    TrainingBatch,
    TrajectoryBatch,
    get_tokenwise_credits,
)
from mllm.utils.resource_context import resource_logger_context

logger = logging.getLogger(__name__)
logger.addHandler(logging.StreamHandler(sys.stdout))


@dataclass
class TrainerAnnealingState:
    annealing_step_counter: int = 0


class BaseTrainer(ABC):
    """
    Trainer
    """

    def __init__(
        self,
        policy: AutoModelForCausalLM,
        policy_optimizer: torch.optim.Optimizer,
        critic: Union[AutoModelForCausalLM, None],
        critic_optimizer: Union[torch.optim.Optimizer, None],
        tokenizer: AutoTokenizer,
        lr_scheduler: torch.optim.lr_scheduler.LRScheduler,
        critic_lr_scheduler: Union[torch.optim.lr_scheduler.LRScheduler, None],
        ######################################################################
        entropy_coeff: float,
        kl_coeff: float,
        gradient_clipping: Union[float, None],
        restrict_tokens: Union[list[str], None],
        mini_batch_size: int,
        use_gradient_checkpointing: bool,
        temperature: float,
        device: str,
        whiten_advantages: bool,
        whiten_advantages_time_step_wise: bool,
        use_gae: bool,
        use_gae_lambda_annealing: bool,
        gae_lambda_annealing_limit: float,
        gae_lambda_annealing_method: Literal["sigmoid_annealing"],
        gae_lambda_annealing_method_params: dict,
        pg_loss_normalization: Literal["batch", "nb_tokens"],
        use_rloo: bool,
        skip_discounted_state_visitation: bool,
        discount_factor: float,
        enable_tokenwise_logging: bool,
        save_path: str,
        reward_normalizing_constant: float = 1.0,
    ):
        """
        Initialize the REINFORCE trainer with reward shaping for multi-agent or single-agent training.

        Args:
            model (AutoModelForCausalLM): The main policy model.
            tokenizer (AutoTokenizer): Tokenizer for the model.
            optimizer (torch.optim.Optimizer): Optimizer for the policy model.
            lr_scheduler (torch.optim.lr_scheduler.LRScheduler): Learning rate scheduler for the policy model.
            critic (AutoModelForCausalLM or None): Critic model for value estimation (optional).
            critic_optimizer (torch.optim.Optimizer or None): Optimizer for the critic model (optional).
            critic_lr_scheduler (torch.optim.lr_scheduler.LRScheduler or None): LR scheduler for the critic (optional).
            config (RtConfig): Configuration object for training.
        """
        self.tokenizer = tokenizer
        # self.tokenizer.padding_side = "left"  # needed for flash attention
        if self.tokenizer.pad_token_id is None:
            self.tokenizer.pad_token_id = self.tokenizer.eos_token_id
        self.lr_scheduler = lr_scheduler
        self.accelerator = Accelerator()
        (
            self.policy,
            self.policy_optimizer,
            self.critic,
            self.critic_optimizer,
        ) = self.accelerator.prepare(policy, policy_optimizer, critic, critic_optimizer)

        self.critic_lr_scheduler = critic_lr_scheduler
        self.tally = Tally()

        if use_gradient_checkpointing == True:
            self.policy.gradient_checkpointing_enable(dict(use_reentrant=False))
            if critic is not None:
                self.critic.gradient_checkpointing_enable(dict(use_reentrant=False))

        self.save_path = save_path

        # Load trainer state if it exists
        self.trainer_annealing_state_path = os.path.join(
            self.save_path, "trainer_annealing_state.pkl"
        )
        if os.path.exists(self.trainer_annealing_state_path):
            logger.info(
                f"Loading trainer state from {self.trainer_annealing_state_path}"
            )
            self.trainer_annealing_state = pickle.load(
                open(self.trainer_annealing_state_path, "rb")
            )
        else:
            self.trainer_annealing_state = TrainerAnnealingState()

        # Load policy optimizer state if it exists
        self.policy_optimizer_path = os.path.join(
            self.save_path, "policy_optimizer_state.pt"
        )
        if os.path.exists(self.policy_optimizer_path):
            logger.info(
                f"Loading policy optimizer state from {self.policy_optimizer_path}"
            )
            self.policy_optimizer.load_state_dict(
                torch.load(self.policy_optimizer_path)
            )

        # Load critic optimizer state if it exists
        self.critic_optimizer_path = os.path.join(
            self.save_path, "critic_optimizer_state.pt"
        )
        if (
            os.path.exists(self.critic_optimizer_path)
            and self.critic_optimizer is not None
        ):
            logger.info(
                f"Loading critic optimizer state from {self.critic_optimizer_path}"
            )
            self.critic_optimizer.load_state_dict(
                torch.load(self.critic_optimizer_path)
            )
        self.device = self.accelerator.device
        self.entropy_coeff = entropy_coeff
        self.kl_coeff = kl_coeff
        self.gradient_clipping = gradient_clipping
        self.restrict_tokens = restrict_tokens
        self.mini_batch_size = mini_batch_size
        self.use_gradient_checkpointing = use_gradient_checkpointing
        self.temperature = temperature
        self.use_gae = use_gae
        self.whiten_advantages = whiten_advantages
        self.whiten_advantages_time_step_wise = whiten_advantages_time_step_wise
        self.use_rloo = use_rloo
        self.skip_discounted_state_visitation = skip_discounted_state_visitation
        self.use_gae_lambda_annealing = use_gae_lambda_annealing
        self.gae_lambda_annealing_limit = gae_lambda_annealing_limit
        if use_gae_lambda_annealing:
            self.gae_lambda_annealing_method: Callable[
                [int], float
            ] = lambda step: eval(gae_lambda_annealing_method)(
                step=step, **gae_lambda_annealing_method_params
            )
        self.discount_factor = discount_factor
        self.enable_tokenwise_logging = enable_tokenwise_logging
        self.reward_normalizing_constant = reward_normalizing_constant
        self.pg_loss_normalization = pg_loss_normalization
        # Common containers used by all trainers
        self.training_data: dict = {}
        self.debug_path_list: list[str] = []
        self.policy_gradient_data = None
        self.tally = Tally()
        self.tokenwise_tally: Union[ContextualizedTokenwiseTally, None] = None
        self.rollout_tally = RolloutTally()

    def mask_non_restricted_token_logits(self, logits: torch.Tensor) -> torch.Tensor:
        """
        Masks logits so that only allowed tokens (as specified in config.restrict_tokens)
        and the EOS token are active.
        All other logits are set to -inf, effectively removing them from the softmax.

        Args:
            logits (torch.Tensor): The logits tensor of shape (B, S, V).

        Returns:
            torch.Tensor: The masked logits tensor.
        """
        # TODO: verify. Not sure what we do here is differentiable
        # also, we recompute for nothing

        if self.restrict_tokens is not None:
            allowed_token_ids = []
            for token in self.restrict_tokens:
                token_ids = self.tokenizer(token, add_special_tokens=False)["input_ids"]
                allowed_token_ids.append(token_ids[0])
            allowed_token_ids.append(
                self.tokenizer.eos_token_id
            )  # This token should always be active
            allowed_token_ids = torch.tensor(allowed_token_ids, device=logits.device)
            # Mask log_probs and probs to only allowed tokens
            mask = torch.zeros_like(logits).bool()  # (B, S, V)
            mask[..., allowed_token_ids] = True
            logits = torch.where(
                mask,
                logits,
                torch.tensor(-float("inf"), device=logits.device),
            )

        return logits

    # def get_gradient_magnitude(self, loss_term: torch.Tensor) -> float:
    #     """
    #     Computes the L2 norm of the gradients of the given loss term with respect to the model parameters.

    #     Args:
    #         loss_term (torch.Tensor): The loss tensor to compute gradients for.

    #     Returns:
    #         float: The L2 norm of the gradients, or 0.0 if no gradients are present.
    #     """
    #     with torch.no_grad():
    #         grads = torch.autograd.grad(
    #             loss_term,
    #             [p for p in self.policy.parameters() if p.requires_grad],
    #             retain_graph=True,
    #             allow_unused=True,
    #         )
    #         grads = [g for g in grads if g is not None]
    #         if not grads:
    #             return torch.tensor(0.0, device=loss_term.device)
    #         return torch.norm(torch.stack([g.norm(2) for g in grads])).item()

    def apply_reinforce_step(
        self,
        training_batch: TrainingBatch,
    ) -> None:
        """
        Applies a single REINFORCE policy gradient step using the provided batch of rollouts.
        Handles batching, loss computation (including entropy and KL regularization), gradient accumulation, and optimizer step.
        Optionally logs various metrics and statistics.

        Args:
            paths (list[str]): List of game complete file paths for each rollout.
            contexts (list[torch.Tensor]): List of context tensors for each rollout.
            credits (list[torch.Tensor]): List of credit tensors (rewards/advantages) for each rollout.
            action_masks (list[torch.Tensor]): List of action mask tensors for each rollout.
        """
        with resource_logger_context(logger, "Apply reinforce step"):
            self.policy.train()
            mb_size = self.mini_batch_size
            nb_rollouts = len(training_batch)
            self.tally.add_metric(path=["nb_rollouts"], metric=nb_rollouts)

            # Get total number of tokens generated
            total_tokens_generated = 0
            for att_mask in training_batch.batch_action_mask:
                total_tokens_generated += att_mask.sum()

            # Obtain loss normalization
            if self.pg_loss_normalization == "nb_tokens":
                normalization_factor = total_tokens_generated
            elif self.pg_loss_normalization == "batch":
                normalization_factor = np.ceil(nb_rollouts / mb_size).astype(int)
            else:
                raise ValueError(
                    f"Invalid pg_loss_normalization: {self.pg_loss_normalization}"
                )

            # Gradient accumulation for each mini-batch
            for mb in range(0, nb_rollouts, mb_size):
                loss = 0.0
                training_mb = training_batch[mb : mb + mb_size]
                training_mb = training_mb.get_padded_tensors()
                training_mb.to(self.device)
                tokens_mb, action_mask_mb, credits_mb = (
                    training_mb.batch_input_ids,
                    training_mb.batch_action_mask,
                    training_mb.batch_credits,
                )

                # Next token prediction
                contexts_mb = tokens_mb[:, :-1]
                shifted_contexts_mb = tokens_mb[:, 1:]
                action_mask_mb = action_mask_mb[:, 1:]
                credits_mb = credits_mb[:, 1:]

                if self.enable_tokenwise_logging:
                    self.tokenwise_tally.set_action_mask(action_mask=action_mask_mb)
                    self.tokenwise_tally.set_range(range=(mb, mb + mb_size))
                    self.tokenwise_tally.add_contexts(contexts=contexts_mb)
                    self.tokenwise_tally.add_data(
                        metric_id="next_token",
                        metrics=shifted_contexts_mb,
                        to_tids=True,
                    )

                if self.enable_tokenwise_logging:
                    self.tokenwise_tally.add_data(
                        metric_id="next_token_credit", metrics=credits_mb
                    )

                # Forward pass + cast to FP-32 for higher prec.
                # TODO: create attention mask if not relying on default (assume causal llm)
                logits = self.policy(input_ids=contexts_mb)[0]  # (B, S, V)

                # Mask non-restricted tokens
                if self.restrict_tokens is not None:
                    logits = self.mask_non_restricted_token_logits(logits)

                logits /= self.temperature  # (B, S, V)

                # Compute new log probabilities
                log_probs = F.log_softmax(logits, dim=-1)  # (B, S, V)

                # Get log probabilities of actions taken during rollouts
                action_log_probs = log_probs.gather(
                    dim=-1, index=shifted_contexts_mb.unsqueeze(-1)
                ).squeeze(
                    -1
                )  # (B, S)

                if self.enable_tokenwise_logging:
                    self.tokenwise_tally.add_data(
                        metric_id="next_token_log_prob",
                        metrics=action_log_probs,
                    )
                    self.tokenwise_tally.add_data(
                        metric_id="next_token_prob",
                        metrics=torch.exp(action_log_probs),
                    )
                    top_k_indices = torch.topk(logits, k=5, dim=-1).indices
                    self.tokenwise_tally.add_data(
                        metric_id=f"top_{5}_tids",
                        metrics=top_k_indices,
                        to_tids=True,
                    )
                    self.tokenwise_tally.add_data(
                        metric_id=f"top_{5}_probs",
                        metrics=torch.exp(log_probs).gather(
                            dim=-1, index=top_k_indices
                        ),
                    )

                rewarded_action_log_probs = (
                    action_mask_mb * credits_mb * action_log_probs
                )
                # (B, S)

                if self.enable_tokenwise_logging:
                    self.tokenwise_tally.add_data(
                        metric_id="next_token_clogπ",
                        metrics=rewarded_action_log_probs,
                    )

                # Add value term to loss
                if self.pg_loss_normalization == "batch":
                    nb_act_tokens = action_mask_mb.sum()
                    mb_value = -rewarded_action_log_probs.sum() / nb_act_tokens
                else:
                    mb_value = -rewarded_action_log_probs.sum()

                # if self.enable_tokenwise_logging:
                #     self.tally.add_metric(
                #         path=["gradient_term_magnitudes", "value"],
                #         metric=self.get_gradient_magnitude(loss_term=mb_value),
                #     )
                loss += mb_value
                self.tally.add_metric(
                    path=["loss_mb_total", "value_mb_total"], metric=mb_value.item()
                )
                # -------------------------------------------------
                # Entropy Regularization
                # -------------------------------------------------
                if self.entropy_coeff != 0.0:
                    token_entropy_terms = -F.softmax(logits, dim=-1) * F.log_softmax(
                        logits, dim=-1
                    )
                    # (B, S, T)
                    # We only take the entropy of actions
                    token_entropy_terms *= action_mask_mb[:, :, None]
                    mb_entropy = token_entropy_terms.sum(dim=-1)
                    if self.enable_tokenwise_logging:
                        self.tally.add_contextualized_token_metrics(
                            metric_id="entropy",
                            metrics=mb_entropy,
                        )

                    if self.pg_loss_normalization == "batch":
                        nb_act_tokens = action_mask_mb.sum()
                        mb_entropy = -mb_entropy.sum() / nb_act_tokens
                    else:
                        mb_entropy = -mb_entropy.sum()

                    mb_entropy *= self.entropy_coeff
                    self.tally.add_metric(
                        path=["loss_mb_total", "entropy_mb_total"],
                        metric=mb_entropy.item(),
                    )

                    # if self.enable_tokenwise_logging:
                    #     self.tally.add_metric(
                    #         path=["gradient_term_magnitudes", "entropy"],
                    #         metric=self.get_gradient_magnitude(loss_term=mb_entropy),
                    #     )
                    loss += mb_entropy

                # -------------------------------------------------
                # KL-DIVERGENCE
                # -------------------------------------------------
                if self.kl_coeff != 0.0:
                    with torch.no_grad():
                        with self.policy.disable_adapter():
                            ref_model_logits = self.policy(
                                input_ids=contexts_mb,  # attention_mask=attention_mask
                            )[0]
                    ref_model_logits = ref_model_logits / self.temperature
                    # (B, S, V)
                    ref_model_logits = self.mask_non_restricted_token_logits(
                        logits=ref_model_logits
                    )
                    # (B, S, V)
                    ref_model_log_probs = F.log_softmax(ref_model_logits, dim=-1)
                    # (B, S, V)
                    ref_model_action_log_probs = ref_model_log_probs.gather(
                        dim=-1, index=shifted_contexts_mb.unsqueeze(-1)
                    ).squeeze(
                        -1
                    )  # (B,S)
                    # Approximating KL Divergence (see refs in docstring)
                    # Ref 1: http://joschu.net/blog/kl-approx.html
                    # Ref 2: https://github.dev/huggingface/trl/blob/main/trl/trainer/grpo_trainer.py#L1332
                    kl_div = (
                        torch.exp(ref_model_action_log_probs - action_log_probs)
                        - (ref_model_action_log_probs - action_log_probs)
                        - 1
                    )

                    if self.enable_tokenwise_logging:
                        self.tally.add_contextualized_token_metrics(
                            metric_id="kl",
                            metrics=kl_div,
                        )

                    # We only care about KLD of action tokens
                    kl_div *= action_mask_mb
                    mb_kl = kl_div.sum()

                    mb_kl *= self.kl_coeff

                    self.tally.add_metric(
                        path=["mb_kl_loss_terms"], metric=mb_kl.item()
                    )

                    if self.enable_tokenwise_logging:
                        self.tally.add_metric(
                            path=["gradient_term_magnitudes", "kl"],
                            metric=self.get_gradient_magnitude(loss_term=mb_kl),
                        )

                    loss += mb_kl

                # Accumulate gradient
                loss /= normalization_factor
                self.accelerator.backward(loss)

                # ensure gpu memory is freed
                del training_mb
                del log_probs
                del logits
                del loss
                del action_log_probs
                del rewarded_action_log_probs

            logger.info(
                f"Accumulated the policy gradient loss for {total_tokens_generated} tokens."
            )

            # Clip gradients and take step
            if self.gradient_clipping is not None:
                grad_norm = self.accelerator.clip_grad_norm_(
                    self.policy.parameters(), self.gradient_clipping
                )
                # TODO: log at right place
                self.tally.add_metric(path=["gradient_norm"], metric=grad_norm.item())

            # TODO: log grad norm even if no grad clip

            # Take step
            self.policy_optimizer.step()
            self.policy_optimizer.zero_grad()

            # Clear
            # TODO: verify
            self.accelerator.clear(self.policy, self.policy_optimizer)
            import gc

            gc.collect()
            torch.cuda.empty_cache()

    def get_advantages_with_critic_gradient_accumulation(
        self, trajectories: TrajectoryBatch, critic_loss_scaling_factor: float = 2.0
    ) -> torch.FloatTensor:
        """
        TOWRITE
        Uses GAE if enabled, otherwise uses Monte Carlo returns.
        Optionally trains the critic if GAE is used.
        Returns:
            advantages: NestedFloatTensors
        """

        mb_size = self.mini_batch_size
        batch_size = trajectories.rollout_ids.shape[0]
        # self.tally.add_metric(path=["discounted_returns"], metric=rewards)
        batch_rewards = trajectories.batch_rewards
<<<<<<< HEAD
        agent_id = trajectories.agent_ids[0]
        self.tally.add_metric(path=["batch_rewards"], metric=batch_rewards)
=======


>>>>>>> 029094c6
        ######################################
        # use critic for advantage estimation
        ######################################
        if self.use_gae:
            if "buffer" in agent_id:
                self.critic.eval()
                training = False
            else:
                self.critic.train()
                training = True
            advantages = []
            # critic_loss_scaling_factor comes learning single critic for two agents
            normalization_factor = (
                np.ceil(batch_size / mb_size).astype(int) * critic_loss_scaling_factor
            )
            # For each minibatch
            for mb in range(0, batch_size, mb_size):
                trajectory_mb = trajectories[mb : mb + mb_size]
                trajectory_mb.to(self.device)
                rewards_mb = trajectory_mb.batch_rewards
                (
                    tokens_mb,
                    state_ends_mask_mb,
                    timestep_counts,
                ) = trajectory_mb.get_padded_tensors_for_critic()
                self.rollout_tally.add_metric(path=["batch_rewards"], rollout_tally_item=RolloutTallyItem(crn_ids=trajectory_mb.crn_ids, rollout_ids=trajectory_mb.rollout_ids, agent_ids=trajectory_mb.agent_ids, metric_matrix=pad_sequence(rewards_mb, batch_first=True, padding_value=0.0)))

                # critic causal attention up to end flags
                vals_estimate_full = self.critic(tokens_mb)
                # if vals_estimate_full.dim() == 3:
                #     vals_estimate_full = vals_estimate_full.squeeze(-1)

                # Select only positions where states end, per sample → list of (jT,)
                B = tokens_mb.shape[0]
                vals_list = [
                    vals_estimate_full[b][state_ends_mask_mb[b]] for b in range(B)
                ]

                # Pad to (B, max_jT) = (B, S)
                vals_estimate_mb = pad_sequence(
                    vals_list, batch_first=True, padding_value=0.0
                )
                dtype = vals_estimate_mb.dtype
                rewards_mb = pad_sequence(
                    rewards_mb, batch_first=True, padding_value=0.0
                ).to(
                    dtype=dtype
                )  # (B, S)
                # self.tally.add_metric(path=["mb_rewards"], metric=rewards_mb)
                # # Only for tallying
                # get_discounted_returns(
                #     rewards=rewards_mb,
                #     discount_factor=self.discount_factor,
                #     reward_normalizing_constant=self.reward_normalizing_constant,
                #     tally=self.tally,
                # )

                det_vals_estimate_mb = vals_estimate_mb.detach()  # (B, max_jT)
                self.rollout_tally.add_metric(path=["mb_value_estimates_critic"], rollout_tally_item=RolloutTallyItem(crn_ids=trajectory_mb.crn_ids, rollout_ids=trajectory_mb.rollout_ids, agent_ids=trajectory_mb.agent_ids, metric_matrix=det_vals_estimate_mb))
                

                # Append a 0 value to the end of the value estimates
                if det_vals_estimate_mb.shape[1] == rewards_mb.shape[1]:
                    Bsize = det_vals_estimate_mb.shape[0]
                    device = det_vals_estimate_mb.device
                    dtype = det_vals_estimate_mb.dtype
                    det_vals_estimate_mb = torch.cat(
                        [
                            det_vals_estimate_mb,
                            torch.zeros((Bsize, 1), device=device, dtype=dtype),
                        ],
                        dim=1,
                    )  # (B, max_jT+1)
                else:
                    raise ValueError(
                        "Incompatible shapes for value estimates and rewards."
                    )

                # Get annealed lambda
                if self.use_gae_lambda_annealing:
                    annealing_constant = self.gae_lambda_annealing_method(
                        step=self.trainer_annealing_state.annealing_step_counter
                    )
                    annealed_lambda = (
                        self.gae_lambda_annealing_limit * annealing_constant
                    )
                    self.tally.add_metric(
                        path=["annealed_lambda"], metric=annealed_lambda
                    )
                else:
                    annealed_lambda = self.gae_lambda_annealing_limit

                # Get GAE advantages
                gae_advantages = get_generalized_advantage_estimates(
                    rewards=rewards_mb,
                    value_estimates=det_vals_estimate_mb,
                    discount_factor=self.discount_factor,
                    lambda_coef=annealed_lambda,
                )  # (B, max_jT)
<<<<<<< HEAD
                self.tally.add_metric(path=["mb_gae_advantages"], metric=gae_advantages)
                if training:
                    targets = (
                        gae_advantages.to(dtype=dtype) + det_vals_estimate_mb[:, :-1]
                    )  # (B, max_jT) # A(s, a, b) + V(s) = Q(s, a, b)
                    self.tally.add_metric(path=["mb_targets_critic"], metric=targets)

                    loss = F.huber_loss(
                        input=vals_estimate_mb,
                        target=targets,
                    )
                    self.tally.add_metric(path=["mb_critic_loss"], metric=loss.item())
                    # Accumulate gradient
                    loss /= normalization_factor
                    self.accelerator.backward(loss)
=======
                self.rollout_tally.add_metric(path=["mb_gae_advantages"], rollout_tally_item=RolloutTallyItem(crn_ids=trajectory_mb.crn_ids, rollout_ids=trajectory_mb.rollout_ids, agent_ids=trajectory_mb.agent_ids, metric_matrix=gae_advantages))

                targets = (
                    gae_advantages.to(dtype=dtype) + det_vals_estimate_mb[:, :-1]
                )  # (B, max_jT) # A(s, a, b) + V(s) = Q(s, a, b)
                self.rollout_tally.add_metric(path=["mb_targets_critic"], rollout_tally_item=RolloutTallyItem(crn_ids=trajectory_mb.crn_ids, rollout_ids=trajectory_mb.rollout_ids, agent_ids=trajectory_mb.agent_ids  , metric_matrix=targets))


                loss = F.huber_loss(
                    input=vals_estimate_mb,
                    target=targets,
                )
                self.tally.add_metric(path=["mb_critic_loss"], metric=loss.item())
                # Accumulate gradient
                loss /= normalization_factor
                self.accelerator.backward(loss)
>>>>>>> 029094c6

                # Get jagged back using timestep_counts
                advantages.extend(
                    [gae_advantages[i, : timestep_counts[i]] for i in range(B)]
                )

        ######################################
        # use exclusively Monte Carlo returns & rloo for advantage estimation
        ######################################
        else:
            lengths = [len(c) for c in batch_rewards]
            padded_rewards = pad_sequence(
                batch_rewards, batch_first=True, padding_value=0.0
            )
            self.rollout_tally.add_metric(path=["mb_rewards"], rollout_tally_item=RolloutTallyItem(crn_ids=trajectories.crn_ids, rollout_ids=trajectories.rollout_ids, agent_ids=trajectories.agent_ids, metric_matrix=padded_rewards))
            padded_advantages = get_discounted_returns(
                rewards=padded_rewards,
                discount_factor=self.discount_factor,
                reward_normalizing_constant=self.reward_normalizing_constant,
            )  # no baseline for now
            if self.use_rloo:
                is_grouped_by_rng = (
                    trajectories.crn_ids.unique().shape[0]
                    != trajectories.crn_ids.shape[0]
                )
                if is_grouped_by_rng:
                    for crn_id in trajectories.crn_ids.unique():
                        rng_mask = trajectories.crn_ids == crn_id
                        rng_advantages = padded_advantages[rng_mask]
                        rng_advantages, _ = get_rloo_credits(
                            credits=rng_advantages
                        )
                        padded_advantages[rng_mask] = rng_advantages
                else:
                    padded_advantages, _ = get_rloo_credits(
                        credits=padded_advantages
                    )
                    self.rollout_tally.add_metric(path=["mb_rloo_advantages"], rollout_tally_item=RolloutTallyItem(crn_ids=trajectories.crn_ids, rollout_ids=trajectories.rollout_ids, agent_ids=trajectories.agent_ids, metric_matrix=padded_advantages))
            advantages = [
                padded_advantages[i, : lengths[i]]
                for i in range(padded_advantages.shape[0])
            ]

        if self.whiten_advantages_time_step_wise:
            lengths = [len(c) for c in advantages]
            padded_advantages = pad_sequence(
                advantages, batch_first=True, padding_value=0.0
            )
            whitened_padded_advantages = whiten_advantages_time_step_wise(
                padded_advantages
            )
            self.rollout_tally.add_metric(path=["mb_whitened_advantages_time_step_wise"], rollout_tally_item=RolloutTallyItem(crn_ids=trajectories.crn_ids, rollout_ids=trajectories.rollout_ids, agent_ids=trajectories.agent_ids, metric_matrix=whitened_padded_advantages))
            advantages = [
                whitened_padded_advantages[i, : lengths[i]].flatten()
                for i in range(whitened_padded_advantages.shape[0])
            ]

        if self.whiten_advantages:
            lengths = [len(c) for c in advantages]
            whitened_advantages = whiten_advantages(
                torch.stack(advantages, dim=0).flatten()
            )
            self.rollout_tally.add_metric(path=["mb_whitened_advantages"], rollout_tally_item=RolloutTallyItem(crn_ids=trajectories.crn_ids, rollout_ids=trajectories.rollout_ids, agent_ids=trajectories.agent_ids, metric_matrix=whitened_advantages))
            advantages = torch.split(
                tensor=whitened_advantages, split_size_or_sections=lengths
            )

        self.trainer_annealing_state.annealing_step_counter += 1

        return advantages

    @abstractmethod
    def set_agent_trajectory_data(
        self, agent_id: str, roots: list[RolloutTreeRootNode]
    ) -> None:
        """
        TOWRITE
        """
        pass

    def set_trajectory_data(
        self, roots: list[RolloutTreeRootNode], agent_ids: list[str]
    ) -> None:
        """
        TOWRITE
        """
        for agent_id in agent_ids:
            self.set_agent_trajectory_data(agent_id, roots)

    @abstractmethod
    def share_advantage_data(self) -> list[AdvantagePacket]:
        pass

    @abstractmethod
    def receive_advantage_data(self, advantage_packets: list[AdvantagePacket]) -> None:
        pass

    def set_policy_gradient_data(self) -> None:
        """
        Already set earlier # TODO: make it separate and clean
        """
        self.policy_gradient_data = None
        # Track row id order aligned with concatenation
        concat_crn_ids = []
        concat_rollout_ids = []
        concat_agent_ids = []
        for agent_id, trajectory_batch in self.training_data.items():
            concat_crn_ids.append(trajectory_batch.crn_ids)
            concat_rollout_ids.append(trajectory_batch.rollout_ids)
            concat_agent_ids.extend(trajectory_batch.agent_ids)
            if "buffer" in agent_id:
                continue
            tokenwise_batch_credits = get_tokenwise_credits(
                batch_timesteps=trajectory_batch.batch_timesteps,
                batch_credits=trajectory_batch.batch_credits,
            )
            policy_gradient_data = TrainingBatch(
                rollout_ids=trajectory_batch.rollout_ids,
                batch_input_ids=trajectory_batch.batch_input_ids,
                batch_action_mask=trajectory_batch.batch_action_mask,
                batch_credits=tokenwise_batch_credits,
            )
            if self.policy_gradient_data is None:
                self.policy_gradient_data = policy_gradient_data
            else:
                self.policy_gradient_data.append(policy_gradient_data)

        self.tokenwise_tally = ContextualizedTokenwiseTally(
            tokenizer=self.tokenizer,
            paths=self.debug_path_list,
        )

<<<<<<< HEAD
        # Register row ids once in the same order used to build policy_gradient_data
        self.tally.add_row_ids(
            crn_ids=torch.cat(concat_crn_ids),
            rollout_ids=torch.cat(concat_rollout_ids),
            agent_ids=concat_agent_ids,
        )

=======
>>>>>>> 029094c6
    def train(self) -> None:
        """
        TOWRITE
        """
        assert self.policy_gradient_data is not None, "Policy gradient data is not set"
        if self.critic_optimizer is not None:
            if self.gradient_clipping is not None:
                grad_norm = self.accelerator.clip_grad_norm_(
                    self.critic.parameters(), self.gradient_clipping
                )
                self.tally.add_metric(
                    path=["gradient_norm_critic"], metric=grad_norm.item()
                )
            # Take step
            self.critic_optimizer.step()
            self.critic_optimizer.zero_grad()
            self.accelerator.clear(self.critic, self.critic_optimizer)
            import gc

            gc.collect()
            torch.cuda.empty_cache()
        self.apply_reinforce_step(training_batch=self.policy_gradient_data)

    def export_training_tally(self, identifier: str, folder: str) -> None:
        """
        Saves and resets the collected training metrics using the tally object.
        """
        os.makedirs(folder, exist_ok=True)
        self.tally.save(identifier=identifier, folder=folder)
        self.tokenwise_tally.save(
            path=os.path.join(folder, f"{identifier}_tokenwise.csv")
        )
        self.rollout_tally.save(identifier=identifier, folder=folder)
        self.tally.reset()
        self.tokenwise_tally = None
        self.rollout_tally.reset()
        self.debug_path_list = []

    def export_optimizer_states(self) -> None:
        """
        Saves the optimizer states for both the main model and critic (if it exists).
        """
        try:
            os.makedirs(self.save_path, exist_ok=True)

            torch.save(self.policy_optimizer.state_dict(), self.policy_optimizer_path)
            logger.info(f"Saved main optimizer state to {self.policy_optimizer_path}")

            if self.critic_optimizer is not None:
                torch.save(
                    self.critic_optimizer.state_dict(), self.critic_optimizer_path
                )
                logger.info(
                    f"Saved critic optimizer state to {self.critic_optimizer_path}"
                )
        except Exception as e:
            logger.error(f"Error saving optimizer states: {str(e)}")
            raise

    def export_trainer_annealing_state(self) -> None:
        """
        Saves the trainer state.
        """
        with open(self.trainer_annealing_state_path, "wb") as f:
            pickle.dump(self.trainer_annealing_state, f)
        logger.info(f"Saved trainer state to {self.trainer_annealing_state_path}")

    def export_trainer_states(self) -> None:
        """
        Saves the trainer states.
        """
        self.export_optimizer_states()
        self.export_trainer_annealing_state()<|MERGE_RESOLUTION|>--- conflicted
+++ resolved
@@ -30,8 +30,8 @@
     whiten_advantages_time_step_wise,
 )
 from mllm.training.tally_basic import Tally
+from mllm.training.tally_rollout import RolloutTally, RolloutTallyItem
 from mllm.training.tally_tokenwise import ContextualizedTokenwiseTally
-from mllm.training.tally_rollout import RolloutTally, RolloutTallyItem
 from mllm.training.tokenize_chats import *
 from mllm.training.tokenize_chats import process_training_chat
 from mllm.training.training_data_utils import *
@@ -537,13 +537,7 @@
         batch_size = trajectories.rollout_ids.shape[0]
         # self.tally.add_metric(path=["discounted_returns"], metric=rewards)
         batch_rewards = trajectories.batch_rewards
-<<<<<<< HEAD
-        agent_id = trajectories.agent_ids[0]
-        self.tally.add_metric(path=["batch_rewards"], metric=batch_rewards)
-=======
-
-
->>>>>>> 029094c6
+
         ######################################
         # use critic for advantage estimation
         ######################################
@@ -569,7 +563,17 @@
                     state_ends_mask_mb,
                     timestep_counts,
                 ) = trajectory_mb.get_padded_tensors_for_critic()
-                self.rollout_tally.add_metric(path=["batch_rewards"], rollout_tally_item=RolloutTallyItem(crn_ids=trajectory_mb.crn_ids, rollout_ids=trajectory_mb.rollout_ids, agent_ids=trajectory_mb.agent_ids, metric_matrix=pad_sequence(rewards_mb, batch_first=True, padding_value=0.0)))
+                self.rollout_tally.add_metric(
+                    path=["batch_rewards"],
+                    rollout_tally_item=RolloutTallyItem(
+                        crn_ids=trajectory_mb.crn_ids,
+                        rollout_ids=trajectory_mb.rollout_ids,
+                        agent_ids=trajectory_mb.agent_ids,
+                        metric_matrix=pad_sequence(
+                            rewards_mb, batch_first=True, padding_value=0.0
+                        ),
+                    ),
+                )
 
                 # critic causal attention up to end flags
                 vals_estimate_full = self.critic(tokens_mb)
@@ -602,8 +606,15 @@
                 # )
 
                 det_vals_estimate_mb = vals_estimate_mb.detach()  # (B, max_jT)
-                self.rollout_tally.add_metric(path=["mb_value_estimates_critic"], rollout_tally_item=RolloutTallyItem(crn_ids=trajectory_mb.crn_ids, rollout_ids=trajectory_mb.rollout_ids, agent_ids=trajectory_mb.agent_ids, metric_matrix=det_vals_estimate_mb))
-                
+                self.rollout_tally.add_metric(
+                    path=["mb_value_estimates_critic"],
+                    rollout_tally_item=RolloutTallyItem(
+                        crn_ids=trajectory_mb.crn_ids,
+                        rollout_ids=trajectory_mb.rollout_ids,
+                        agent_ids=trajectory_mb.agent_ids,
+                        metric_matrix=det_vals_estimate_mb,
+                    ),
+                )
 
                 # Append a 0 value to the end of the value estimates
                 if det_vals_estimate_mb.shape[1] == rewards_mb.shape[1]:
@@ -643,13 +654,28 @@
                     discount_factor=self.discount_factor,
                     lambda_coef=annealed_lambda,
                 )  # (B, max_jT)
-<<<<<<< HEAD
-                self.tally.add_metric(path=["mb_gae_advantages"], metric=gae_advantages)
+                self.rollout_tally.add_metric(
+                    path=["mb_gae_advantages"],
+                    rollout_tally_item=RolloutTallyItem(
+                        crn_ids=trajectory_mb.crn_ids,
+                        rollout_ids=trajectory_mb.rollout_ids,
+                        agent_ids=trajectory_mb.agent_ids,
+                        metric_matrix=gae_advantages,
+                    ),
+                )
                 if training:
                     targets = (
                         gae_advantages.to(dtype=dtype) + det_vals_estimate_mb[:, :-1]
                     )  # (B, max_jT) # A(s, a, b) + V(s) = Q(s, a, b)
-                    self.tally.add_metric(path=["mb_targets_critic"], metric=targets)
+                    self.rollout_tally.add_metric(
+                        path=["mb_targets_critic"],
+                        rollout_tally_item=RolloutTallyItem(
+                            crn_ids=trajectory_mb.crn_ids,
+                            rollout_ids=trajectory_mb.rollout_ids,
+                            agent_ids=trajectory_mb.agent_ids,
+                            metric_matrix=targets,
+                        ),
+                    )
 
                     loss = F.huber_loss(
                         input=vals_estimate_mb,
@@ -659,24 +685,6 @@
                     # Accumulate gradient
                     loss /= normalization_factor
                     self.accelerator.backward(loss)
-=======
-                self.rollout_tally.add_metric(path=["mb_gae_advantages"], rollout_tally_item=RolloutTallyItem(crn_ids=trajectory_mb.crn_ids, rollout_ids=trajectory_mb.rollout_ids, agent_ids=trajectory_mb.agent_ids, metric_matrix=gae_advantages))
-
-                targets = (
-                    gae_advantages.to(dtype=dtype) + det_vals_estimate_mb[:, :-1]
-                )  # (B, max_jT) # A(s, a, b) + V(s) = Q(s, a, b)
-                self.rollout_tally.add_metric(path=["mb_targets_critic"], rollout_tally_item=RolloutTallyItem(crn_ids=trajectory_mb.crn_ids, rollout_ids=trajectory_mb.rollout_ids, agent_ids=trajectory_mb.agent_ids  , metric_matrix=targets))
-
-
-                loss = F.huber_loss(
-                    input=vals_estimate_mb,
-                    target=targets,
-                )
-                self.tally.add_metric(path=["mb_critic_loss"], metric=loss.item())
-                # Accumulate gradient
-                loss /= normalization_factor
-                self.accelerator.backward(loss)
->>>>>>> 029094c6
 
                 # Get jagged back using timestep_counts
                 advantages.extend(
@@ -691,7 +699,15 @@
             padded_rewards = pad_sequence(
                 batch_rewards, batch_first=True, padding_value=0.0
             )
-            self.rollout_tally.add_metric(path=["mb_rewards"], rollout_tally_item=RolloutTallyItem(crn_ids=trajectories.crn_ids, rollout_ids=trajectories.rollout_ids, agent_ids=trajectories.agent_ids, metric_matrix=padded_rewards))
+            self.rollout_tally.add_metric(
+                path=["mb_rewards"],
+                rollout_tally_item=RolloutTallyItem(
+                    crn_ids=trajectories.crn_ids,
+                    rollout_ids=trajectories.rollout_ids,
+                    agent_ids=trajectories.agent_ids,
+                    metric_matrix=padded_rewards,
+                ),
+            )
             padded_advantages = get_discounted_returns(
                 rewards=padded_rewards,
                 discount_factor=self.discount_factor,
@@ -706,15 +722,19 @@
                     for crn_id in trajectories.crn_ids.unique():
                         rng_mask = trajectories.crn_ids == crn_id
                         rng_advantages = padded_advantages[rng_mask]
-                        rng_advantages, _ = get_rloo_credits(
-                            credits=rng_advantages
-                        )
+                        rng_advantages, _ = get_rloo_credits(credits=rng_advantages)
                         padded_advantages[rng_mask] = rng_advantages
                 else:
-                    padded_advantages, _ = get_rloo_credits(
-                        credits=padded_advantages
-                    )
-                    self.rollout_tally.add_metric(path=["mb_rloo_advantages"], rollout_tally_item=RolloutTallyItem(crn_ids=trajectories.crn_ids, rollout_ids=trajectories.rollout_ids, agent_ids=trajectories.agent_ids, metric_matrix=padded_advantages))
+                    padded_advantages, _ = get_rloo_credits(credits=padded_advantages)
+                self.rollout_tally.add_metric(
+                    path=["mb_rloo_advantages"],
+                    rollout_tally_item=RolloutTallyItem(
+                        crn_ids=trajectories.crn_ids,
+                        rollout_ids=trajectories.rollout_ids,
+                        agent_ids=trajectories.agent_ids,
+                        metric_matrix=padded_advantages,
+                    ),
+                )
             advantages = [
                 padded_advantages[i, : lengths[i]]
                 for i in range(padded_advantages.shape[0])
@@ -728,7 +748,15 @@
             whitened_padded_advantages = whiten_advantages_time_step_wise(
                 padded_advantages
             )
-            self.rollout_tally.add_metric(path=["mb_whitened_advantages_time_step_wise"], rollout_tally_item=RolloutTallyItem(crn_ids=trajectories.crn_ids, rollout_ids=trajectories.rollout_ids, agent_ids=trajectories.agent_ids, metric_matrix=whitened_padded_advantages))
+            self.rollout_tally.add_metric(
+                path=["mb_whitened_advantages_time_step_wise"],
+                rollout_tally_item=RolloutTallyItem(
+                    crn_ids=trajectories.crn_ids,
+                    rollout_ids=trajectories.rollout_ids,
+                    agent_ids=trajectories.agent_ids,
+                    metric_matrix=whitened_padded_advantages,
+                ),
+            )
             advantages = [
                 whitened_padded_advantages[i, : lengths[i]].flatten()
                 for i in range(whitened_padded_advantages.shape[0])
@@ -739,7 +767,15 @@
             whitened_advantages = whiten_advantages(
                 torch.stack(advantages, dim=0).flatten()
             )
-            self.rollout_tally.add_metric(path=["mb_whitened_advantages"], rollout_tally_item=RolloutTallyItem(crn_ids=trajectories.crn_ids, rollout_ids=trajectories.rollout_ids, agent_ids=trajectories.agent_ids, metric_matrix=whitened_advantages))
+            self.rollout_tally.add_metric(
+                path=["mb_whitened_advantages"],
+                rollout_tally_item=RolloutTallyItem(
+                    crn_ids=trajectories.crn_ids,
+                    rollout_ids=trajectories.rollout_ids,
+                    agent_ids=trajectories.agent_ids,
+                    metric_matrix=whitened_advantages,
+                ),
+            )
             advantages = torch.split(
                 tensor=whitened_advantages, split_size_or_sections=lengths
             )
@@ -779,14 +815,7 @@
         Already set earlier # TODO: make it separate and clean
         """
         self.policy_gradient_data = None
-        # Track row id order aligned with concatenation
-        concat_crn_ids = []
-        concat_rollout_ids = []
-        concat_agent_ids = []
         for agent_id, trajectory_batch in self.training_data.items():
-            concat_crn_ids.append(trajectory_batch.crn_ids)
-            concat_rollout_ids.append(trajectory_batch.rollout_ids)
-            concat_agent_ids.extend(trajectory_batch.agent_ids)
             if "buffer" in agent_id:
                 continue
             tokenwise_batch_credits = get_tokenwise_credits(
@@ -809,16 +838,6 @@
             paths=self.debug_path_list,
         )
 
-<<<<<<< HEAD
-        # Register row ids once in the same order used to build policy_gradient_data
-        self.tally.add_row_ids(
-            crn_ids=torch.cat(concat_crn_ids),
-            rollout_ids=torch.cat(concat_rollout_ids),
-            agent_ids=concat_agent_ids,
-        )
-
-=======
->>>>>>> 029094c6
     def train(self) -> None:
         """
         TOWRITE
