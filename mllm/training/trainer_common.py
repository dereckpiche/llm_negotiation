--- conflicted
+++ resolved
@@ -65,28 +65,9 @@
         lr_scheduler: torch.optim.lr_scheduler.LRScheduler,
         critic_lr_scheduler: Union[torch.optim.lr_scheduler.LRScheduler, None],
         ######################################################################
-<<<<<<< HEAD
-        entropy_coeff: float = 0.0,
-        kl_coeff: float = 0.0,
-        gradient_clipping: Union[float, None] = None,
-        restrict_tokens: Union[list[str], None] = None,
-        use_reasoning_mask: bool = False,
-        mini_batch_size: int = 1,
-        use_gradient_checkpointing: bool = False,
-        temperature: float = 1.0,
-        device: str = "cuda",
-        use_gae: bool = False,
-        pg_loss_normalization: Literal["batch", "nb_tokens"] = "batch",
-        use_rloo: bool = False,
-        skip_discounted_state_visitation: bool = False,
-        gae_lambda_for_credits: float = 0.95,
-        gae_lambda_for_targets: float = 0.95,
-        discount_factor: float = 0.99,
-        enable_tokenwise_logging: bool = False,
-        save_path: str = "checkpoints",
-=======
         entropy_coeff: float,
         kl_coeff: float,
+        use_reasoning_mask: bool,
         gradient_clipping: Union[float, None],
         restrict_tokens: Union[list[str], None],
         mini_batch_size: int,
@@ -106,7 +87,6 @@
         discount_factor: float,
         enable_tokenwise_logging: bool,
         save_path: str,
->>>>>>> 80d3457a
         reward_normalizing_constant: float = 1.0,
     ):
         """
@@ -170,12 +150,7 @@
             self.policy_optimizer.load_state_dict(
                 torch.load(self.policy_optimizer_path)
             )
-<<<<<<< HEAD
         self.use_reasoning_mask = use_reasoning_mask
-=======
-
-        # Load critic optimizer state if it exists
->>>>>>> 80d3457a
         self.critic_optimizer_path = os.path.join(
             self.save_path, "critic_optimizer_state.pt"
         )
@@ -328,11 +303,13 @@
 
                 # Next token prediction
                 contexts_mb = tokens_mb[:, :-1]
-                causal_reasoning_mask_mb = causal_reasoning_mask_mb[:, :-1, :-1] # TODO: verify
+                causal_reasoning_mask_mb = causal_reasoning_mask_mb[
+                    :, :-1, :-1
+                ]  # TODO: verify
                 shifted_contexts_mb = tokens_mb[:, 1:]
                 action_mask_mb = action_mask_mb[:, 1:]
                 credits_mb = credits_mb[:, 1:]
-                
+
                 if self.enable_tokenwise_logging:
                     self.tokenwise_tally.set_action_mask(action_mask=action_mask_mb)
                     self.tokenwise_tally.set_range(range=(mb, mb + mb_size))
@@ -351,10 +328,19 @@
                 # Forward pass + cast to FP-32 for higher prec.
                 if self.use_reasoning_mask:
                     try:
-                        causal_reasoning_mask_mb = causal_reasoning_mask_mb.unsqueeze(1) # (B, 1, S, S) -- to broadcast over attention heads
-                        logits = self.policy(input_ids=contexts_mb, attention_mask=causal_reasoning_mask_mb)[0]  # (B, S, V)
+                        causal_reasoning_mask_mb = causal_reasoning_mask_mb.unsqueeze(
+                            1
+                        )  # (B, 1, S, S) -- to broadcast over attention heads
+                        logits = self.policy(
+                            input_ids=contexts_mb,
+                            attention_mask=causal_reasoning_mask_mb,
+                        )[
+                            0
+                        ]  # (B, S, V)
                     except Exception as e:
-                        print("""Cannot use Flash Attention 2 with reasoning mask. Use "eager" or "flex_attention".""")
+                        print(
+                            """Cannot use Flash Attention 2 with reasoning mask. Use "eager" or "flex_attention"."""
+                        )
                         raise e
                 else:
                     logits = self.policy(input_ids=contexts_mb)[0]  # (B, S, V)
@@ -588,16 +574,10 @@
                 ) = trajectory_mb.get_padded_tensors_for_critic()
 
                 # critic causal attention up to end flags
-<<<<<<< HEAD
-                vals_estimate_full = self.critic(input_ids=tokens_mb, attention_mask=causal_reasoning_mask_mb)
-                if vals_estimate_full.dim() == 3:
-                    vals_estimate_full = vals_estimate_full.squeeze(-1)
-=======
                 vals_estimate_full = self.critic(tokens_mb)
                 # if vals_estimate_full.dim() == 3:
                 #     vals_estimate_full = vals_estimate_full.squeeze(-1)
 
->>>>>>> 80d3457a
                 # Select only positions where states end, per sample → list of (jT,)
                 B = tokens_mb.shape[0]
                 vals_list = [
