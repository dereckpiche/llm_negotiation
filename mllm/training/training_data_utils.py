from dataclasses import dataclass
from typing import Literal, Tuple

import torch
import torch.nested as tn

from mllm.markov_games.rollout_tree import (
    ChatTurn,
    RolloutTreeBranchNode,
    RolloutTreeNode,
    RolloutTreeRootNode,
)


class TrainingChatTurn:
    # TODO: simplify by making this a child of ChatTurn
    """
    This class contains the chat turns for a single agent.
    It is like ChatTurn, but with the time step added.
    """

    def __init__(
        self, time_step: int, role: str, agent_id: str, content: str, is_state_end: bool
    ):
        self.time_step = time_step
        self.role = role
        self.agent_id = agent_id
        self.content = content
        self.is_state_end = is_state_end

    def dict(self):
        return {
            "time_step": self.time_step,
            "role": self.role,
            "agent_id": self.agent_id,
            "content": self.content,
            "is_state_end": self.is_state_end,
        }


def get_main_chat_list_and_rewards(
    agent_id: str, root: RolloutTreeRootNode | RolloutTreeNode
) -> Tuple[list[TrainingChatTurn], torch.FloatTensor]:
    """
    This method traverses a rollout tree and returns a the list of ChatTurn
    for an agent. If it encounters a branch node, it follows the main path.
    """
    # TODO; extend for all trees, not just linear
    if isinstance(root, RolloutTreeRootNode):
        current_node = root.child
    else:
        current_node = root

    chat = []
    rewards = []
    while current_node is not None:
        if isinstance(current_node, RolloutTreeBranchNode):
            current_node = current_node.main_child
        reward: float = current_node.step_log.simulation_step_log.rewards[agent_id]
        rewards.append(reward)
        chat_turns: list[TrainingChatTurn] = current_node.step_log.action_logs[
            agent_id
        ].chat_turns
        chat_turns = [
            TrainingChatTurn(time_step=current_node.time_step, **turn.model_dump())
            for turn in chat_turns
        ]
        chat.extend(chat_turns)
        current_node = current_node.child
    return chat, torch.FloatTensor(rewards)


def get_tokenwise_credits(
    # B := batch size, S := number of tokens / seq. length, T := number of states. `j` stands for jagged (see pytorch nested tensors.)
    batch_timesteps: torch.IntTensor | torch.Tensor,  # (B, jS),
    batch_credits: torch.FloatTensor | torch.Tensor,  # (B, jT)
) -> torch.FloatTensor | torch.Tensor:  # (B, jS)
    """
    TOWRITE
    """
    # TODO vectorize this code
    batch_token_credits = []
    for credits, timesteps in zip(batch_credits, batch_timesteps):
        token_credits = torch.zeros_like(
            timesteps,
            dtype=credits.dtype,
            device=timesteps.device,
        )
        for idx, credit in enumerate(credits):
            token_credits[timesteps == idx] = credit
        batch_token_credits.append(token_credits)
    batch_token_credits = tn.nested_tensor(batch_token_credits, layout=torch.jagged)
    return batch_token_credits


@dataclass
class TrajectoryBatch:
    """
    Tensorized batch of trajectories.
    """

    # B := batch size, S := number of tokens / seq. length, T := number of states. `j` stands for jagged (see pytorch nested tensors.)
    rollout_ids: torch.IntTensor  # (B,)
    batch_input_ids: torch.LongTensor | torch.Tensor  # (B, jS)
    batch_action_mask: torch.BoolTensor | torch.Tensor  # (B, jS)
    batch_timesteps: torch.IntTensor | torch.Tensor  # (B, jS)
    batch_state_ends_mask: torch.IntTensor | torch.Tensor  # (B, jS)
    batch_rewards: torch.FloatTensor | torch.Tensor  # (B, jT)

    def __post_init__(self):
        """
        This method is executed after initialization automatically.
        It ensures that the tensors created match the requirements.
        """
        B = self.rollout_ids.shape[0]
        if self.batch_input_ids.dim() == 1:
            self.batch_input_ids = self.batch_input_ids.unsqueeze(0)
        if self.batch_action_mask.dim() == 1:
            self.batch_action_mask = self.batch_action_mask.unsqueeze(0)
        if self.batch_timesteps.dim() == 1:
            self.batch_timesteps = self.batch_timesteps.unsqueeze(0)
        if self.batch_state_ends_mask.dim() == 1:
            self.batch_state_ends_mask = self.batch_state_ends_mask.unsqueeze(0)
        if self.batch_rewards.dim() == 1:
            self.batch_rewards = self.batch_rewards.unsqueeze(0)
        for b in range(B):
            nb_rewards = self.batch_rewards[b].shape[0]
            nb_timesteps = torch.max(self.batch_timesteps[b]).item() + 1
<<<<<<< HEAD
            if nb_rewards != nb_timesteps:
                import pdb; pdb.set_trace()
            assert nb_rewards == nb_timesteps, "Number of rewards and timesteps mismatch."
            assert self.batch_input_ids[b].shape[0] == self.batch_action_mask[b].shape[0] == self.batch_timesteps[b].shape[0], "Tensors must have the same shape along the jagged dimension."
            assert self.batch_state_ends_mask[b].sum() == self.batch_rewards[b].shape[0], "Number of rewards must match number of state ends."

=======
            # print(nb_rewards, nb_timesteps)
            assert (
                nb_rewards == nb_timesteps
            ), "Number of rewards and timesteps mismatch."
            assert (
                self.batch_input_ids[b].shape[0]
                == self.batch_action_mask[b].shape[0]
                == self.batch_timesteps[b].shape[0]
            ), "Tensors must have the same shape along the jagged dimension."
            assert (
                self.batch_state_ends_mask[b].sum() == self.batch_rewards[b].shape[0]
            ), "Number of rewards must match number of state ends."
>>>>>>> be90bda0

    """
    Entries:
        Here, we ignore the batch dimension.
        input_ids:
            All of the tokens of both the user and the assistant, flattened.
        action_mask:
            Set to true on the tokens of the assistant (tokens generated by the model).
        timesteps:
            Therefore, max(timesteps) = Ns - 1.
        state_ends_idx:
            Indices of the tokens at which state descriptions end.
        rewards:
            rewards[t] := R_t(s_t, a_t)
    Example:
        position:       "0  1  2  3  4  5  6  7  8  9  10 11 12 13 14"
        input_ids:      "U  U  U  a  a  a  U  a  U  a  a  a  U  U  U" (U := User, a := Assistant)
        action_mask:    "x  x  x  ✓  ✓  ✓  x  ✓  x  ✓  ✓  ✓  x  x  x"
        timestep:       "0  0  0  0  0  0  1  1  1  1  1  1  2  2  2"
        state_ends_dx:  [2, 6, 14]
        rewards:        [r0, r1, r2]
    """

    def __getitem__(self, key) -> "TrajectoryBatch":
        if isinstance(key, slice):
            ret = TrajectoryBatch(
                rollout_ids=self.rollout_ids.__getitem__(key),
                batch_input_ids=tn.nested_tensor(
                    self.batch_input_ids.unbind().__getitem__(key), layout=torch.jagged
                ),
                batch_action_mask=tn.nested_tensor(
                    self.batch_action_mask.unbind().__getitem__(key),
                    layout=torch.jagged,
                ),
                batch_timesteps=tn.nested_tensor(
                    self.batch_timesteps.unbind().__getitem__(key), layout=torch.jagged
                ),
                batch_state_ends_mask=tn.nested_tensor(
                    self.batch_state_ends_mask.unbind().__getitem__(key),
                    layout=torch.jagged,
                ),
                batch_rewards=tn.nested_tensor(
                    self.batch_rewards.unbind().__getitem__(key), layout=torch.jagged
                ),
            )
            return ret

    def __len__(self):
        return self.batch_input_ids.shape[0]

    def to(self, device):
        self.rollout_ids = self.rollout_ids.to(device)
        self.batch_input_ids = self.batch_input_ids.to(device)
        self.batch_action_mask = self.batch_action_mask.to(device)
        self.batch_timesteps = self.batch_timesteps.to(device)
        self.batch_state_ends_mask = self.batch_state_ends_mask.to(device)
        self.batch_rewards = self.batch_rewards.to(device)

    def get_padded_tensors_for_critic(self):
        """
        TOWRITE
        """
        padded_batch_input_ids = tn.to_padded_tensor(self.batch_input_ids, padding=0.0)
        padded_batch_state_ends_mask = tn.to_padded_tensor(
            self.batch_state_ends_mask, padding=False
        )
        jagged_lengths = self.batch_input_ids.offsets().clone()
        jagged_lengths[1:] = jagged_lengths[1:] - jagged_lengths[:-1]  # TODO: verify
        jagged_lengths = jagged_lengths[1:]
        return padded_batch_input_ids, padded_batch_state_ends_mask, jagged_lengths


timestep = int


@dataclass
class PaddedTensorTrainingBatch:
    batch_input_ids: torch.LongTensor | torch.Tensor
    batch_action_mask: torch.BoolTensor | torch.Tensor
    batch_credits: torch.FloatTensor | torch.Tensor

    def __len__(self):
        return self.batch_input_ids.shape[0]

    def to(self, device):
        self.batch_input_ids = self.batch_input_ids.to(device)
        self.batch_action_mask = self.batch_action_mask.to(device)
        self.batch_credits = self.batch_credits.to(device)


@dataclass
class TrainingBatch:
    rollout_ids: torch.IntTensor | torch.Tensor  # (B,)
    batch_input_ids: torch.LongTensor | torch.Tensor  # (B, jS)
    batch_action_mask: torch.FloatTensor | torch.Tensor  # (B, jS)
    batch_credits: torch.FloatTensor | torch.Tensor  # (B, jS)

    def __post_init__(self):
        # Put everything in the right device
        # self.rollout_ids = self.rollout_ids.to("cuda" if torch.cuda.is_available() else "cpu")
        # self.batch_input_ids = self.batch_input_ids.to("cuda" if torch.cuda.is_available() else "cpu")
        # self.batch_action_mask = self.batch_action_mask.to("cuda" if torch.cuda.is_available() else "cpu")
        # self.batch_credits = self.batch_credits.to("cuda" if torch.cuda.is_available() else "cpu")
        # Ensure batch dimension is present
        assert (
            self.batch_input_ids.dim()
            == self.batch_action_mask.dim()
            == self.batch_credits.dim()
            == 2
        ), "Tensors must be of shape (B,jS)"
        assert (
            self.batch_input_ids.shape[0]
            == self.batch_action_mask.shape[0]
            == self.batch_credits.shape[0]
        ), "Tensors must have the same batch size."
        input_diff = self.batch_input_ids.offsets().diff()
        action_diff = self.batch_action_mask.offsets().diff()
        credit_diff = self.batch_credits.offsets().diff()
        assert (
            torch.all(input_diff == action_diff).item()
            and torch.all(action_diff == credit_diff).item()
        ), "Tensors must have the same shapes along the jagged dimension."

    def __getitem__(self, key) -> "TrainingBatch":
        if isinstance(key, slice):
            ret = TrainingBatch(
                rollout_ids=self.rollout_ids.__getitem__(key),
                batch_input_ids=tn.nested_tensor(
                    self.batch_input_ids.unbind().__getitem__(key), layout=torch.jagged
                ),
                batch_action_mask=tn.nested_tensor(
                    self.batch_action_mask.unbind().__getitem__(key),
                    layout=torch.jagged,
                ),
                batch_credits=tn.nested_tensor(
                    self.batch_credits.unbind().__getitem__(key), layout=torch.jagged
                ),
            )
            return ret

    def __len__(self):
        return self.batch_input_ids.shape[0]

    def to(self, device):
        self.rollout_ids = self.rollout_ids.to(device)
        self.batch_input_ids = self.batch_input_ids.to(device)
        self.batch_action_mask = self.batch_action_mask.to(device)
        self.batch_credits = self.batch_credits.to(device)

    def get_padded_tensors(self, padding: float = 0.0):
        """
        TOWRITE
        Always pad to the right.
        """
        padded_batch_input_ids = tn.to_padded_tensor(
            self.batch_input_ids, padding=padding
        )
        padded_batch_action_mask = tn.to_padded_tensor(
            self.batch_action_mask, padding=padding
        )
        padded_batch_credits = tn.to_padded_tensor(self.batch_credits, padding=padding)

        return PaddedTensorTrainingBatch(
            padded_batch_input_ids, padded_batch_action_mask, padded_batch_credits
        )

    def append(self, other: "TrainingBatch"):
        self.rollout_ids = torch.cat([self.rollout_ids, other.rollout_ids])

        def concatenate_nested_tensors(x, y):
            tensors_list = []
            tensors_list.extend(x.unbind())
            tensors_list.extend(y.unbind())
            result = torch.nested.nested_tensor(tensors_list, layout=torch.jagged)
            return result

        self.batch_input_ids = concatenate_nested_tensors(
            self.batch_input_ids, other.batch_input_ids
        )
        self.batch_action_mask = concatenate_nested_tensors(
            self.batch_action_mask, other.batch_action_mask
        )
        self.batch_credits = concatenate_nested_tensors(
            self.batch_credits, other.batch_credits
        )


timestep = int<|MERGE_RESOLUTION|>--- conflicted
+++ resolved
@@ -126,14 +126,6 @@
         for b in range(B):
             nb_rewards = self.batch_rewards[b].shape[0]
             nb_timesteps = torch.max(self.batch_timesteps[b]).item() + 1
-<<<<<<< HEAD
-            if nb_rewards != nb_timesteps:
-                import pdb; pdb.set_trace()
-            assert nb_rewards == nb_timesteps, "Number of rewards and timesteps mismatch."
-            assert self.batch_input_ids[b].shape[0] == self.batch_action_mask[b].shape[0] == self.batch_timesteps[b].shape[0], "Tensors must have the same shape along the jagged dimension."
-            assert self.batch_state_ends_mask[b].sum() == self.batch_rewards[b].shape[0], "Number of rewards must match number of state ends."
-
-=======
             # print(nb_rewards, nb_timesteps)
             assert (
                 nb_rewards == nb_timesteps
@@ -146,7 +138,6 @@
             assert (
                 self.batch_state_ends_mask[b].sum() == self.batch_rewards[b].shape[0]
             ), "Number of rewards must match number of state ends."
->>>>>>> be90bda0
 
     """
     Entries:
