"""
TODO: Figure out how to tweak SGlang not to go OOM when batch size is 32. See https://github.com/sgl-project/sglang/issues/6309.
"""

import logging
import os
import re
import sys
import uuid
from collections.abc import Callable
from copy import deepcopy
from datetime import datetime
from typing import Literal

import httpx
import requests
import torch
import torch.nn as nn
from sglang.utils import (
    launch_server_cmd,
    print_highlight,
    terminate_process,
    wait_for_server,
)
from torch.optim import SGD, Adam, AdamW, RMSprop
from transformers import AutoModelForCausalLM, AutoTokenizer
from trl import AutoModelForCausalLMWithValueHead

from mllm.models.adapter_training_wrapper import AdapterWrapper
from mllm.models.inference_backend_dummy import DummyInferenceBackend
from mllm.models.inference_backend_sglang import SGLangOfflineBackend
from mllm.models.inference_backend_vllm import VLLMAsyncBackend

logger = logging.getLogger(__name__)
logger.addHandler(logging.StreamHandler(sys.stdout))

AdapterID = str
PolicyID = str


class LeanLocalLLM:
    """
    TOWRITE
    """

    def __init__(
        self,
        llm_id: str = "base_llm",
        model_name: str = "Qwen/Qwen3-4B-Instruct-2507",
        device: str = "cuda",
        hf_kwargs: dict = {},
        adapter_configs: dict = {},
        output_directory: str = "./models/",
        max_thinking_characters: int = 0,
        inference_backend: Literal["vllm", "sglang", "dummy"] = "vllm",
        inference_backend_sampling_params: dict = {},
        inference_backend_init_kwargs: dict = {},
        initial_adapter_paths: dict[str, str] | None = None,
        enable_thinking: bool = None,
        regex_max_attempts: int = -1,
    ):
        self.inference_backend_name = inference_backend
        self.output_directory = output_directory
        self.llm_id = llm_id
        self.device = torch.device(device) if device else torch.device("cuda")
        self.model_name = model_name
        self.adapter_configs = adapter_configs
        self.adapter_ids = list(adapter_configs.keys())
        self.enable_thinking = enable_thinking
<<<<<<< HEAD
        self.max_thinking_characters = max_thinking_characters
=======
        self.regex_max_attempts = regex_max_attempts

>>>>>>> 80d3457a
        # Optional user-specified initial adapter weight locations (local or HF Hub)
        # Format: {adapter_id: path_or_repo_id}
        self.initial_adapter_paths: dict[str, str] | None = initial_adapter_paths

        # Path management / imports
        self.save_path = str(os.path.join(output_directory, model_name, "adapters"))
        self.adapter_paths = {
            adapter_id: os.path.join(self.save_path, adapter_id)
            for adapter_id in self.adapter_ids
        }
        # ID management for tracking adapter versions
        self.adapter_train_ids = {
            adapter_id: self.short_id_generator() for adapter_id in self.adapter_ids
        }
        # Initialize tokenizer
        self.tokenizer = AutoTokenizer.from_pretrained(self.model_name)
        # Setup padding token to be same as EOS token
        self.tokenizer.pad_token_id = self.tokenizer.eos_token_id
        self.tokenizer.pad_token = self.tokenizer.eos_token

        self.weights_got_updated: dict[AdapterID, bool] = {
            adapter_id: False for adapter_id in self.adapter_ids
        }
        self.current_lora_request = None
        self.currently_loaded_adapter_id = None

        # ---------------------------------------------------------
        # Init HF model, peft adapters
        # ---------------------------------------------------------
        self.shared_hf_llm = AutoModelForCausalLM.from_pretrained(
            pretrained_model_name_or_path=model_name,
            **hf_kwargs,
        )
        self.hf_adapters = {}
        self.optimizers = {}
        for adapter_id in self.adapter_ids:
            # Prefer output-folder path if it exists; else fall back to user-specified initial path if provided
            output_path = os.path.join(self.save_path, adapter_id)
            chosen_path: str | None = None
            if os.path.isdir(output_path) and os.listdir(output_path):
                chosen_path = output_path
                logger.info(
                    f"Initializing adapter '{adapter_id}': using existing weights from output folder '{chosen_path}'."
                )
            elif (
                self.initial_adapter_paths and adapter_id in self.initial_adapter_paths
            ):
                chosen_path = self.initial_adapter_paths[adapter_id]
                logger.info(
                    f"Initializing adapter '{adapter_id}': using provided initial path '{chosen_path}'."
                )
            else:
                logger.info(
                    f"Initializing adapter '{adapter_id}': no initial weights provided or found; starting from scratch."
                )

            hf_adapter = AdapterWrapper(
                shared_llm=self.shared_hf_llm,
                adapter_id=adapter_id,
                lora_config=adapter_configs[adapter_id],
                path=chosen_path,
            ).to(device)
            self.hf_adapters[adapter_id] = hf_adapter
        # Persist current state of all adapters (ensures remote loads are cached to disk)
        self.export_adapters()

        # ---------------------------------------------------------
        # Init inference inference_backend
        # ---------------------------------------------------------

        if inference_backend == "sglang":
            self.inference_backend = SGLangOfflineBackend(
                model_name=self.model_name,
                save_path=self.save_path,
                adapter_paths=self.adapter_paths,
                tokenizer=self.tokenizer,
                kwargs=inference_backend_init_kwargs,
            )
        elif inference_backend == "vllm":
            self.inference_backend = VLLMAsyncBackend(
                model_name=self.model_name,
                adapter_paths=self.adapter_paths,
                tokenizer=self.tokenizer,
                engine_init_kwargs=inference_backend_init_kwargs,
                sampling_params=inference_backend_sampling_params,
            )
        elif inference_backend == "dummy":
            self.inference_backend = DummyInferenceBackend()
        else:
            raise ValueError(f"Unknown inference_backend: {inference_backend}")

    def get_inference_policies(self) -> dict[PolicyID, Callable]:
        """
        TOWRITE
        """
        policies = {}
        for adapter_id in self.adapter_ids:
            # define policy func
            async def policy(
                prompt: list[dict], regex: str | None = None, _adapter_id=adapter_id
            ):
                self.prepare_adapter_for_inference(adapter_id=_adapter_id)
                response = await self.generate(prompt, regex)
                return response

            policies[self.llm_id + "/" + adapter_id] = policy
        return policies

    def get_adapter_modules(self) -> dict[PolicyID, nn.Module]:
        """
        Returns wrappers over the adapters which allows them be
        interfaced like regular PyTorch models.
        # TODO: create the adapter wrappers here
        See adapter_wrapper.py
        """
        trainable_objects = {an: self.hf_adapters[an] for an in self.adapter_ids}
        return trainable_objects

    async def toggle_training_mode(self) -> None:
        for adn in self.adapter_ids:
            self.adapter_train_ids[adn] = self.short_id_generator()
        await self.inference_backend.toggle_training_mode()

    async def toggle_eval_mode(self) -> None:
        await self.inference_backend.toggle_eval_mode()

    def prepare_adapter_for_inference(self, adapter_id: AdapterID) -> None:
        self.inference_backend.prepare_adapter(
            adapter_id, weights_got_updated=self.weights_got_updated[adapter_id]
        )
        self.currently_loaded_adapter_id = adapter_id
        self.weights_got_updated[adapter_id] = False

    def _make_prompt_text(self, prompt: list[dict]) -> str:
        # Chat templating
        enable_thinking = self.max_thinking_characters > 0
        prompt_text = self.tokenizer.apply_chat_template(
            prompt, tokenize=False, enable_thinking=enable_thinking
        )
        if enable_thinking:
            # REQUIRED <think>...</think> block with exact line breaks:
            #   \n<think>...</think>\n\n
            # No extra characters allowed between </think>\n\n and the core output.
            think_block = rf"\n<think>\n[\s\S]{{1,{self.max_thinking_characters}}}</think>\n\n"

            if regex:
                core = regex
                if core.startswith("^"):
                    core = core[1:]
                if core.endswith("$"):
                    core = core[:-1]
                # Require think_block, then the core, across the entire string.
                regex = rf"^{think_block}(?:{core})$"
            else:
                # Require think_block, then capture the entire final output.
                regex = rf"^{think_block}(.*)$"

        else:
<<<<<<< HEAD
            # No thinking allowed; just use the provided regex or match-all.
            if not regex:
                regex = r"^(.*)$"

        return await self.inference_backend.generate(
            prompt_text=prompt_text, regex=regex
        )
=======
            prompt_text = self.tokenizer.apply_chat_template(
                prompt, tokenize=False, add_generation_prompt=True
            )
        return prompt_text

    async def generate(self, prompt: list[dict], regex: str | None = None) -> str:
        if self.regex_max_attempts != -1 and regex is not None:
            prompt_text_beginning = self._make_prompt_text(prompt)
            pattern = re.compile(regex)
            for i in range(self.regex_max_attempts):
                prompt_text = self._make_prompt_text(prompt)
                response = await self.inference_backend.generate(
                    prompt_text=prompt_text
                )
                if pattern.fullmatch(response):
                    return response
                logger.warning(
                    f"Response {response} did not match regex: {regex}, retry {i + 1}/{self.regex_max_attempts}"
                )
                prompt = [
                    *prompt,
                    {
                        "role": "user",
                        "content": (
                            f"Invalid response format. Expected format (regex): {regex}\n Please try again and provide ONLY a response that matches this regex."
                        ),
                    },
                ]
            logger.warning(f"Falling back to using regex")
            return await self.inference_backend.generate(
                prompt_text=prompt_text_beginning, regex=regex
            )
        else:
            prompt_text = self._make_prompt_text(prompt)
            return await self.inference_backend.generate(
                prompt_text=prompt_text, regex=regex
            )
>>>>>>> 80d3457a

    def export_adapters(self) -> None:
        """
        Any peft wrapper, by default, saves all adapters, not just the one currently loaded.
        """

        # New version of the adapters available
        for adapter_id in self.adapter_ids:
            self.weights_got_updated[adapter_id] = True

        adapter_id = self.adapter_ids[0]
        self.hf_adapters[adapter_id].save_pretrained(self.save_path)

    def checkpoint_all_adapters(self, checkpoint_indicator: str) -> None:
        """
        Checkpoints all adapters to the configured output directory.
        """
        adapter_id = self.adapter_ids[0]
        output_dir = os.path.join(self.output_directory, "checkpoints")
        os.makedirs(output_dir, exist_ok=True)
        date_str = datetime.now().strftime("%Y-%m-%d_%H-%M-%S")
        export_path = os.path.join(
            output_dir, f"{adapter_id}-{checkpoint_indicator}-{date_str}"
        )
        for adapter_id in self.adapter_ids:
            self.hf_adapters[adapter_id].save_pretrained(export_path)

    def short_id_generator(self) -> str:
        """
        Generates a short unique ID for tracking adapter versions.

        Returns:
            int: An 8-digit integer ID.
        """
        return str(uuid.uuid4().int)[:8]<|MERGE_RESOLUTION|>--- conflicted
+++ resolved
@@ -67,12 +67,9 @@
         self.adapter_configs = adapter_configs
         self.adapter_ids = list(adapter_configs.keys())
         self.enable_thinking = enable_thinking
-<<<<<<< HEAD
         self.max_thinking_characters = max_thinking_characters
-=======
         self.regex_max_attempts = regex_max_attempts
 
->>>>>>> 80d3457a
         # Optional user-specified initial adapter weight locations (local or HF Hub)
         # Format: {adapter_id: path_or_repo_id}
         self.initial_adapter_paths: dict[str, str] | None = initial_adapter_paths
@@ -210,13 +207,24 @@
         # Chat templating
         enable_thinking = self.max_thinking_characters > 0
         prompt_text = self.tokenizer.apply_chat_template(
-            prompt, tokenize=False, enable_thinking=enable_thinking
+            prompt,
+            tokenize=False,
+            enable_thinking=enable_thinking,
+            add_generation_prompt=True,
         )
-        if enable_thinking:
+        return prompt_text
+
+    async def generate(self, prompt: list[dict], regex: str | None = None) -> str:
+        """
+        TOWRITE
+        """
+        if self.enable_thinking:
             # REQUIRED <think>...</think> block with exact line breaks:
             #   \n<think>...</think>\n\n
             # No extra characters allowed between </think>\n\n and the core output.
-            think_block = rf"\n<think>\n[\s\S]{{1,{self.max_thinking_characters}}}</think>\n\n"
+            think_block = (
+                rf"\n<think>\n[\s\S]{{1,{self.max_thinking_characters}}}</think>\n\n"
+            )
 
             if regex:
                 core = regex
@@ -231,21 +239,10 @@
                 regex = rf"^{think_block}(.*)$"
 
         else:
-<<<<<<< HEAD
             # No thinking allowed; just use the provided regex or match-all.
             if not regex:
                 regex = r"^(.*)$"
 
-        return await self.inference_backend.generate(
-            prompt_text=prompt_text, regex=regex
-        )
-=======
-            prompt_text = self.tokenizer.apply_chat_template(
-                prompt, tokenize=False, add_generation_prompt=True
-            )
-        return prompt_text
-
-    async def generate(self, prompt: list[dict], regex: str | None = None) -> str:
         if self.regex_max_attempts != -1 and regex is not None:
             prompt_text_beginning = self._make_prompt_text(prompt)
             pattern = re.compile(regex)
@@ -277,7 +274,6 @@
             return await self.inference_backend.generate(
                 prompt_text=prompt_text, regex=regex
             )
->>>>>>> 80d3457a
 
     def export_adapters(self) -> None:
         """
