import json
import random
import re
from collections.abc import Callable
<<<<<<< HEAD
from dataclasses import dataclass, field
=======
from copy import deepcopy
from dataclasses import dataclass, field
from typing import Any, Dict, List, Optional, Tuple, Union

from mllm.markov_games.agent import Agent
>>>>>>> be90bda0
from mllm.markov_games.rollout_tree import AgentActLog, ChatTurn
import copy


@dataclass
class IPDAgentState:
    """
    TOWRITE
    """

    nb_retries: int
    round_nb: int
    chat_counter: int
    chat_history: List[ChatTurn]


@dataclass
class IPDAgent(Agent):
    seed: int
    agent_id: str
    policy: Callable[[List[Dict]], str]
    intro_prompt: str  # Introduction prompt explaining the game rules
    goal_prompt: str  # Prompt explaining the agent's goal
    strategy_prompt: str  # Prompt suggesting a strategy to the agent
    max_errors: int  # Maximum number of errors allowed before default action
    allow_reasoning: bool  # Whether to allow reasoning in the response
    max_reasoning_chars: int  # Maximum number of characters for reasoning
    cooperate_strings: List[str]  # strings parsed as playing cooperate by simulation
    defect_strings: List[str]  # strings parsed as playing defect by simulation

    def __post_init__(self):
        self.state = IPDAgentState(
            nb_retries=0, round_nb=0, chat_counter=0, chat_history=[]
        )

    async def act(self, observation) -> Tuple[Any, AgentActLog]:
        """
        TOWRITE
        """
        action = None
        action_is_ready = False
        round_nb = observation.round_nb
        while not action_is_ready:
            # If it's the first round, we need to send the intro prompt
            if round_nb == 0 and self.state.chat_counter == 0:
                self.state.chat_history.append(
                    ChatTurn(
                        agent_id=self.agent_id,
                        role="user",
                        content=self.intro_prompt,
                        is_state_end=True,
                    )
                )

            # If new round
            if round_nb > self.state.round_nb:
                coagent_action = observation.last_coagent_move
                user_message = f"Last round, the other agent played {coagent_action}."
                self.state.chat_history.append(
                    ChatTurn(
                        agent_id=self.agent_id,
                        role="user",
                        content=user_message,
                        is_state_end=True,
                    )
                )
                self.round_nb = round_nb

            # If not new round, try to get valid action from policy
            prompt = [chat_item.dict() for chat_item in self.state.chat_history]
            # TODO: regex should be optionnal and change with respect to class parameters
            # policy_output = await self.policy(prompt=prompt, regex="(C|D)")
            policy_output = await self.policy(prompt=prompt)
            self.state.chat_history.append(
                ChatTurn(
                    agent_id=self.agent_id,
                    role="assistant",
                    content=policy_output,
                    is_state_end=False,
                )
            )

            if policy_output in self.cooperate_strings + self.defect_strings:
                action = policy_output
                action_is_ready = True

            elif self.state.nb_retries < self.max_errors:
                self.state.chat_history.append(
                    ChatTurn(
                        agent_id=self.agent_id,
                        role="user",
                        content="You have made a formatting error. Try again.",
                        is_state_end=False,
                    )
                )
                self.state.nb_retries += 1

            else:
                action = "ERROR"
                action_is_ready = False

        self.state.nb_retries = 0  # reset retry counter
<<<<<<< HEAD
        agent_step_log = AgentActLog(
            chat_turns = self.state.chat_history[self.state.chat_counter:],
            info = None
=======
        import copy

        agent_step_log = AgentActLog(
            chat_turns=copy.deepcopy(
                self.state.chat_history[self.state.chat_counter :]
            ),
            info=None,
>>>>>>> be90bda0
        )
        self.state.chat_counter = len(self.state.chat_history)
        return action, agent_step_log

<<<<<<< HEAD
    def get_safe_copy(self):
        """
        Return a safe copy of the agent.
        """
        agent_copy = copy.copy(self)
        agent_copy.state = copy.deepcopy(self.state)
        return agent_copy
=======
    # def get_safe_copy(self):
    #     """

    #     """
>>>>>>> be90bda0

    def reset(self):
        self.state = IPDAgentState()
        raise NotImplementedError

    def render(self):
        pass

    def close(self):
        pass

    def get_agent_info(self):
        pass<|MERGE_RESOLUTION|>--- conflicted
+++ resolved
@@ -2,15 +2,11 @@
 import random
 import re
 from collections.abc import Callable
-<<<<<<< HEAD
-from dataclasses import dataclass, field
-=======
 from copy import deepcopy
 from dataclasses import dataclass, field
 from typing import Any, Dict, List, Optional, Tuple, Union
 
 from mllm.markov_games.agent import Agent
->>>>>>> be90bda0
 from mllm.markov_games.rollout_tree import AgentActLog, ChatTurn
 import copy
 
@@ -113,24 +109,13 @@
                 action_is_ready = False
 
         self.state.nb_retries = 0  # reset retry counter
-<<<<<<< HEAD
         agent_step_log = AgentActLog(
             chat_turns = self.state.chat_history[self.state.chat_counter:],
             info = None
-=======
-        import copy
-
-        agent_step_log = AgentActLog(
-            chat_turns=copy.deepcopy(
-                self.state.chat_history[self.state.chat_counter :]
-            ),
-            info=None,
->>>>>>> be90bda0
         )
         self.state.chat_counter = len(self.state.chat_history)
         return action, agent_step_log
 
-<<<<<<< HEAD
     def get_safe_copy(self):
         """
         Return a safe copy of the agent.
@@ -138,12 +123,6 @@
         agent_copy = copy.copy(self)
         agent_copy.state = copy.deepcopy(self.state)
         return agent_copy
-=======
-    # def get_safe_copy(self):
-    #     """
-
-    #     """
->>>>>>> be90bda0
 
     def reset(self):
         self.state = IPDAgentState()
