from __future__ import annotations

import csv
import json
import re
from collections import defaultdict
from dataclasses import dataclass
from pathlib import Path
from typing import Any, Callable, Dict, Iterator, List, Optional, Tuple

from mllm.markov_games.rollout_tree import *

# --------------------------------------------------------------------------------------
# Fetch external rollout trees
# --------------------------------------------------------------------------------------


def find_iteration_folders(global_folder):
    """Find all iteration_* folders within the global folder structure."""
    global_path = Path(global_folder)

    # Look for iteration_* folders in all subdirectories
    iteration_folders = []

    # Search in the global folder itself
    for item in global_path.glob("iteration_*"):
        if item.is_dir():
            iteration_folders.append(item)

    # Search in seed_* subdirectories
    for seed_dir in global_path.glob("seed_*/"):
        if seed_dir.is_dir():
            for item in seed_dir.glob("iteration_*"):
                if item.is_dir():
                    iteration_folders.append(item)

    return sorted(iteration_folders)


def gather_rollout_trees(iteration_folder):
    """Gather all rollout trees from the iteration folder."""
    rollout_trees = []
    iteration_path = Path(iteration_folder)
    for item in iteration_path.glob("**/*.json"):
        if item.is_file() and re.match(
            r"(rollout_tree\.json|mgid:\d+_rollout_tree\.json)$", item.name
        ):
            rollout_tree = RolloutTreeRootNode.model_validate_json(item.read_text())
            rollout_trees.append(rollout_tree)
    return rollout_trees


def get_rollout_trees(global_folder) -> list[list[RolloutTreeRootNode]]:
    """Get all rollout trees from the global folder."""
    iteration_folders = find_iteration_folders(global_folder)
    rollout_trees = []
    for iteration_folder in iteration_folders:
        rollout_trees.append(gather_rollout_trees(iteration_folder))
    return rollout_trees


# --------------------------------------------------------------------------------------
# Gather data from rollout tree methods
# --------------------------------------------------------------------------------------


def load_rollout_tree(path: Path) -> RolloutTreeRootNode:
    """Load a rollout tree from a JSON file."""
    data = json.loads(path.read_text(encoding="utf-8"))
    return RolloutTreeRootNode.model_validate(data)


@dataclass
class RolloutNodeList:
    id: str
    nodes: List[RolloutTreeNode]


def get_rollout_tree_paths(
    root: RolloutTreeRootNode, mgid: Optional[str] = None
) -> Tuple[RolloutNodeList, List[RolloutNodeList]]:
    """
    Returns:
        main_path: The main path from the root to the end of the tree.
        branch_paths: A list of all branch paths from the root to the end of the tree.
        Each branch path contains a list of nodes that are part of the branch, including the nodes from the main path before the branch was taken.
    """
    branch_paths = []

    def collect_path_nodes(current) -> List[RolloutTreeNode]:
        """Recursively collect all nodes in a path starting from current node."""
        if current is None:
            return []

        if isinstance(current, RolloutTreeNode):
            return [current] + collect_path_nodes(current.child)

        elif isinstance(current, RolloutTreeBranchNode):
            # For branch nodes, we only follow the main_child for path collection
            if current.main_child:
                return [current.main_child] + collect_path_nodes(
                    current.main_child.child
                )
            else:
                return []

    def traverse_for_branches(
        current,
        main_path_prefix: List[RolloutTreeNode],
        path_id: str,
        current_time_step: Optional[int] = 0,
    ):
        """Traverse tree to collect all branch paths."""
        if current is None:
            return

        if isinstance(current, RolloutTreeNode):
            # Continue traversing with this node added to the main path prefix
            new_prefix = main_path_prefix + [current]
            traverse_for_branches(current.child, new_prefix, path_id, current.time_step)

        elif isinstance(current, RolloutTreeBranchNode):
            # Collect all branch paths
            if current.branches:
                for agent_id, branch_node_list in current.branches.items():
                    if branch_node_list:
                        # Start with the main path prefix, then recursively collect all nodes in this branch
                        branch_path_nodes = main_path_prefix.copy()
                        for branch_node in branch_node_list:
                            branch_path_nodes.extend(collect_path_nodes(branch_node))

                        # Create proper branch path ID with mgid, agent_id, and time_step
                        mgid_str = mgid or str(root.id)
                        branch_path_id = f"mgid:{mgid_str}_type:branch_agent:{agent_id}_time_step:{current_time_step}"
                        branch_paths.append(
                            RolloutNodeList(id=branch_path_id, nodes=branch_path_nodes)
                        )

            # Process the main child and add to prefix
            new_prefix = main_path_prefix
            if current.main_child:
                new_prefix = main_path_prefix + [current.main_child]

            # Continue traversing the main path
            if current.main_child:
                traverse_for_branches(
                    current.main_child.child,
                    new_prefix,
                    path_id,
                    current.main_child.time_step,
                )

    # Collect the main path nodes
    main_path_nodes = collect_path_nodes(root.child)

    # Traverse to collect all branch paths
    traverse_for_branches(root.child, [], "")

    # Create the main path with proper mgid format
    mgid_str = mgid or str(root.id)
    main_path = RolloutNodeList(id=f"mgid:{mgid_str}_type:main", nodes=main_path_nodes)

    return main_path, branch_paths


class ChatTurnLog(BaseModel):
    time_step: int
    agent_id: str
    role: str
    content: str
    is_state_end: bool
    reward: float


def gather_agent_chat_turns_for_path(
    agent_id: str, path: RolloutNodeList
) -> List[ChatTurnLog]:
    """Iterate through all chat turns for a specific agent in a path sorted by time step."""
    turns = []
    for node in path.nodes:
        action_log = node.step_log.action_logs.get(agent_id, [])
        if action_log:
            for chat_turn in action_log.chat_turns or []:
                turns.append(
                    ChatTurnLog(
                        time_step=node.time_step,
                        agent_id=agent_id,
                        role=chat_turn.role,
                        content=chat_turn.content,
                        is_state_end=chat_turn.is_state_end,
                        reward=node.step_log.simulation_step_log.rewards.get(
                            agent_id, 0
                        ),
                    )
                )
    return turns


def gather_all_chat_turns_for_path(path: RolloutNodeList) -> List[ChatTurnLog]:
    """Iterate through all chat turns for all agents in a path sorted by time step."""
    turns = []

    # Collect all turns from all agents in all path nodes
    for node in path.nodes:
        for agent_id, action_log in node.step_log.action_logs.items():
            if action_log.chat_turns:
                for chat_turn in action_log.chat_turns:
                    turn_log = ChatTurnLog(
                        time_step=node.time_step,
                        agent_id=agent_id,
                        role=chat_turn.role,
                        content=chat_turn.content,
                        is_state_end=chat_turn.is_state_end,
                        reward=node.step_log.simulation_step_log.rewards.get(
                            agent_id, 0
                        ),
                    )
                    turns.append(turn_log)
    return turns


def chat_turns_to_dict(chat_turns: Iterator[ChatTurnLog]) -> Iterator[Dict[str, Any]]:
    """Render all chat turns for a path as structured data for JSON."""
    for chat_turn in chat_turns:
        yield chat_turn.model_dump()


def get_all_agents(root: RolloutTreeRootNode) -> List[str]:
    """list of all agent IDs that appear in the tree."""
    if root.child is None:
        return []

    # Get the first node to extract all agent IDs
    first_node = root.child
    if isinstance(first_node, RolloutTreeBranchNode):
        first_node = first_node.main_child

    if first_node is None:
        return []

    # All agents should be present in the first node
    agents = set(first_node.step_log.action_logs.keys())
    agents.update(first_node.step_log.simulation_step_log.rewards.keys())

    return sorted(list(agents))


def gather_agent_main_rewards(agent_id: str, path: RolloutNodeList) -> List[float]:
    """Gather main rewards for a specific agent in a path."""
    rewards = []
    for node in path.nodes:
        reward = node.step_log.simulation_step_log.rewards[agent_id]
        rewards.append(reward)
    return rewards


def gather_all_rewards(path: RolloutNodeList) -> List[Dict[AgentId, float]]:
    """Gather main rewards from main trajectory in a path."""
    rewards = []
    for node in path.nodes:
        rewards.append(node.step_log.simulation_step_log.rewards.copy())
    return rewards


def gather_simulation_stats(
    path: RolloutNodeList,
    filter: Callable[[SimulationStepLog], bool],
    stat_func: Callable[[SimulationStepLog], Any],
) -> List[Any]:
    """Gather stats from main trajectory in a path."""
    stats = []
    for node in path.nodes:
        sl = node.step_log.simulation_step_log
        if filter(sl):
            stats.append(stat_func(sl))
    return stats


def gather_simulation_infos(path: RolloutNodeList) -> List[Dict[str, Any]]:
    """Gather simulation information from main trajectory in a path."""
    infos = []
    for node in path.nodes:
        infos.append(node.step_log.simulation_step_log.info)
    return infos


def export_chat_logs(path: Path, outdir: Path):
    """Process a rollout tree file and a generate a JSONL.
    Each json object in the JSONL should be a list of chat turns for a single path.
    Each json object should be identified by the path id.
    """
    # Load the rollout tree
    root = load_rollout_tree(path)
    mgid = root.id

    # Get all paths
    main_path, branch_paths = get_rollout_tree_paths(root)
    all_paths = [main_path] + branch_paths

    # Create output directory if it doesn't exist
    outdir.mkdir(parents=True, exist_ok=True)

    # Generate output filename based on input filename
    output_file = outdir / f"mgid:{mgid}_plucked_chats.jsonl"

    # Export chat logs for each path
    with open(output_file, "w", encoding="utf-8") as f:
        for path_obj in all_paths:
            chat_turns = gather_all_chat_turns_for_path(path_obj)

            # Create output object with path id and chat turns
            output_obj = {
                "path_id": str(path_obj.id),
                "chat_turns": list(chat_turns_to_dict(iter(chat_turns))),
            }

            # Write as JSON line
            f.write(json.dumps(output_obj, indent=2) + "\n")


def export_rewards_to_csv(path: Path, outdir: Path, first_file: bool):
    # Load the rollout tree
    root = load_rollout_tree(path)
    mgid = root.id

    # Get all paths
    main_path, branch_paths = get_rollout_tree_paths(root)
    outdir.mkdir(parents=True, exist_ok=True)
    rewards_dict_list = gather_all_rewards(main_path)
    agent_ids = rewards_dict_list[0].keys()
    rewards_list = defaultdict(list)
    for rewards_dict in rewards_dict_list:
        for agent_id in agent_ids:
            rewards_list[agent_id].append(rewards_dict[agent_id])
    for agent_id in agent_ids:
        output_file = outdir / f"agent:{agent_id}_rewards.csv"
        if first_file:
            mode = "w"
        else:
            mode = "a"
        with open(output_file, mode, newline="") as f:
            writer = csv.writer(f)
            writer.writerow([int(x) for x in rewards_list[agent_id]])


# --------------------------------------------------------------------------------------
# HTML exports
# --------------------------------------------------------------------------------------


def html_from_chat_turns(chat_turns: List[ChatTurnLog]) -> str:
    """
    Render a list of chat turns as an HTML file.
    Each time step is in a separate div.
    The chat turns of each each agents of the same time step are side by side.
    A visual separator is added between each time step.
    Visual style helps distinguish between roles of each time step.
    """
    import html
    from collections import defaultdict

    # Group chat turns by time step
    turns_by_time_step = defaultdict(list)
    for turn in chat_turns:
        turns_by_time_step[turn.time_step].append(turn)

    # CSS styles - minimal, dense, dedestyle-inspired
    css = """
    <style>
        body {
            font-family: 'Segoe UI', Tahoma, Geneva, Verdana, sans-serif;
            margin: 16px;
            background-color: #ffffff; /* figure.facecolor */
            color: #1c0b00; /* text.color */
            font-size: 14px; /* font.size */
        }
        .time-step {
            margin: 8px 0;
            padding: 4px 0 8px 0;
            border-top: 2px solid #ECF0F1; /* grid.color */
            display: flex;
            flex-wrap: wrap; /* allow footer to wrap to next line */
            align-items: stretch;
            gap: 8px;
        }
        /* Alternating background for time steps (applied via class) */
        .time-step.alt {
            background: #FAFBFC;
        }
        .time-step-index {
            width: 120px;
            flex: 0 0 120px;
            display: flex;
            flex-direction: column;
            align-items: center;
            justify-content: flex-start;
            color: #2C3E50;
            font-weight: 600;
            gap: 6px;
            padding-top: 2px;
        }
        .index-rewards { display: flex; flex-direction: column; align-items: center; gap: 2px; }
        .index-rewards-row { display: flex; flex-direction: column; gap: 4px; align-items: center; }
        .agents-container-left,
        .agents-container-right {
            display: flex;
            gap: 8px;
            flex-wrap: wrap;
            flex: 1 1 0;
            min-width: 0;
        }
        .agent-column {
            flex: 1;
            min-width: 260px;
            border: 1px solid #BDC3C7; /* axes.edgecolor */
            border-radius: 4px;
            background: #ffffff; /* axes.facecolor */
        }
        .chat-turn {
            padding: 6px 8px;
            margin: 4px;
            border-radius: 3px;
            border: 1px solid #ECF0F1; /* subtle outer separator */
            background: #ffffff;
        }
        /* Message box that contains the content */
        .message-box {
            display: inline-block;
            padding: 4px 8px;
            margin-left: 6px;
            border: 2px solid #BDC3C7; /* neutral by default */
            border-radius: 14px; /* iMessage-like rounded */
            position: relative; /* for bubble tails */
            vertical-align: top;
            max-width: calc(100% - 140px);
            background: #ffffff; /* keep minimal and readable */
        }
        /* Rectangular corner by role (user: top-left square, assistant: top-right square) */
        .chat-turn.role-user .message-box { border-radius: 0 14px 14px 14px; }
        .chat-turn.role-assistant .message-box { border-radius: 14px 0 14px 14px; }

        /* No pseudo-element tails; rectangular corner is the cue */
        .chat-turn.role-user .message-box::before,
        .chat-turn.role-user .message-box::after,
        .chat-turn.role-assistant .message-box::before,
        .chat-turn.role-assistant .message-box::after { content: none; }
        /* Color only assistant messages per agent (dedestyle palette: green/orange) */
        .agent-alice .chat-turn.role-assistant .message-box { border-color: #0eb224; }
        .agent-bob .chat-turn.role-assistant .message-box { border-color: #ef8323; }
        .turn-meta {
            font-size: 12px; /* compact meta */
            color: #2C3E50; /* readable meta */
            margin-bottom: 4px;
        }
        .turn-content {
            white-space: normal; /* collapse newlines */
            line-height: 1.35; /* dense yet readable */
            color: #1c0b00;
            font-size: 14px;
            display: flex;
            align-items: flex-start;
        }
        /* Role-based alignment inside each agent column */
        .chat-turn.role-user .turn-content { justify-content: flex-start; flex-direction: row; }
        .chat-turn.role-assistant .turn-content { justify-content: flex-end; flex-direction: row; }
        .chat-turn.role-assistant .turn-content::before { content: ""; flex: 1 1 auto; }
        .chat-turn.role-user .message-box { margin-left: 6px; margin-right: 0; }
        .chat-turn.role-assistant .message-box { margin-right: 6px; margin-left: 0; }
        .chat-turn.role-assistant .agent-badge { margin-left: 0; margin-right: 0; }
        .chat-turn.role-user .agent-badge { margin-right: 6px; }
        .agent-name { font-weight: 700; color: #2C3E50; }
        .agent-badge {
            display: inline-block;
            border: 1px solid #BDC3C7;
            border-radius: 999px; /* pill */
            padding: 2px 8px;
            font-size: 12px;
            line-height: 1.4;
            margin-right: 6px;
            color: #2C3E50;
            background: #F8FAFC;
            box-shadow: 0 1px 0 rgba(0,0,0,0.03) inset;
        }
        .emoji-bw { filter: grayscale(100%); opacity: 0.95; font-size: 14px; vertical-align: text-bottom; margin: 0 2px; }
        .inline-sep {
            display: inline-block;
            vertical-align: baseline;
            margin: 0 6px;
            width: 1px;
            height: 0.9em;
            background: #ECF0F1; /* subtle divider using grid color */
        }
        /* no message emoji */
        .state-end-marker {
            border: 1px solid #BDC3C7;
            color: #2C3E50;
            background: transparent;
            padding: 1px 4px;
            border-radius: 2px;
            font-size: 11px;
            font-weight: 600;
        }
        /* Time step footer for rewards */
        .time-step-meta {
            display: flex;
            justify-content: flex-end;
            align-items: center;
            gap: 8px;
            padding: 4px 8px 0 8px;
            margin: 6px 0 0 0;
            border-top: 1px dashed #ECF0F1;
            flex-basis: 100%;
        }
        .reward-label { color: #2C3E50; font-size: 12px; font-weight: 700; }
        .reward-pill {
            border: 1px solid #BDC3C7;
            border-radius: 12px;
            padding: 1px 6px;
            font-size: 11px;
            background: #ffffff;
        }
        .reward-value { color: #B8860B; font-weight: 700; }
    </style>
    """

    # HTML structure
    html_parts = [
        "<!DOCTYPE html>",
        "<html>",
        "<head>",
        "<meta charset='UTF-8'>",
        "<title>Chat Turns</title>",
        css,
        "</head>",
        "<body>",
    ]

    # Process each time step
    for time_step in sorted(turns_by_time_step.keys()):
        turns = turns_by_time_step[time_step]

        # Group turns by agent for this time step
        turns_by_agent = defaultdict(list)
        for turn in turns:
            turns_by_agent[turn.agent_id].append(turn)

        # Time step container with centered index
        time_step_class = "time-step alt" if (time_step % 2 == 1) else "time-step"
        html_parts.append(f'<div class="{time_step_class}">')
        html_parts.append('<div class="agents-container-left">')
        html_parts_left = []
        html_parts_right = []
        # Prepare middle index to be inserted later (with rewards underneath)
        # Per-time-step rewards
        rewards_by_agent = {}
        for turn in turns:
            if turn.agent_id not in rewards_by_agent:
                rewards_by_agent[turn.agent_id] = turn.reward
        reward_pills = []
        for aid in sorted(rewards_by_agent.keys()):
            raw_val = rewards_by_agent[aid]
            # Format reward: cap long decimals with ellipsis
            formatted = (
                f"{raw_val:.4f}" if isinstance(raw_val, (int, float)) else str(raw_val)
            )
            if isinstance(raw_val, float):
                # Remove trailing zeros and dot
                formatted = formatted.rstrip('0').rstrip('.')
                if len(formatted) > 8:
                    formatted = formatted[:8] + '…'
            reward_pills.append(
                f'<span class="reward-pill">{html.escape(aid)}: <span class="reward-value">{formatted}</span></span>'
            )
        middle_index_html = (
            f'<div class="time-step-index">'
            f'<div>⏱ {time_step}</div>'
            f'<div class="index-rewards">'
            f'  <div class="reward-label">Rewards</div>'
            f'  <div class="index-rewards-row">' + "".join(reward_pills) + '</div>'
            f'</div>'
            f'</div>'
        )

        # Process each agent; split left/right (alice left, bob right; others alternate)
        side_toggle = True
        for agent_id in sorted(turns_by_agent.keys()):
            agent_turns = turns_by_agent[agent_id]

            # Agent-specific class for styling
            agent_class = f"agent-{re.sub('[^a-z0-9_-]', '-', agent_id.lower())}"
            agent_html = []
            agent_html.append(f'<div class="agent-column {agent_class}">')

            # Process each turn for this agent
            for turn in agent_turns:
                # Add role class to enable assistant-only coloring
                role_class = f"role-{turn.role}"
                agent_html.append(f'<div class="chat-turn {role_class}">')

                # Turn metadata inline with content: minimal separators
                # Role-based badges with emojis (user: gear; assistant: robot)
                if turn.role == "assistant":
                    name_badge = (
                        f'<span class="agent-badge agent-name">'
                        f'<span class="emoji-bw">🤖</span>{html.escape(agent_id)}'
                        f'</span>'
                    )
                else:
<<<<<<< HEAD
                    name_badge = f'<span class="agent-badge agent-name">user</span>'
                trailing_badges = []
                if turn.role == "assistant":
                    trailing_badges.append(
                        f'<span class="reward">Reward: <span class="reward-value">{turn.reward}</span></span>'
                    )
=======
                    name_badge = f'<span class="agent-badge agent-name"><span class="emoji-bw">⚙️</span>user</span>'
>>>>>>> ceba70b1

                # Turn content (collapse all whitespace/newlines)
                escaped_content = html.escape(turn.content)
                collapsed = re.sub(r"\s+", " ", escaped_content).strip()
<<<<<<< HEAD
                # Render: name badge, message box, divider, trailing badges (if any)
                if trailing_badges:
                    trailing = "".join(
                        ['<span class="inline-sep"></span>'] + trailing_badges
=======
                # Render: role-based order inside the row
                if turn.role == "assistant":
                    # Assistant on the right: bubble then badge
                    agent_html.append(
                        f'<div class="turn-content"><span class="message-box">{collapsed}</span>{name_badge}</div>'
>>>>>>> ceba70b1
                    )
                else:
                    # User on the left: badge then bubble
                    agent_html.append(
                        f'<div class="turn-content">{name_badge}<span class="message-box">{collapsed}</span></div>'
                    )

                agent_html.append("</div>")  # Close chat-turn

            agent_html.append("</div>")  # Close agent-column

            agent_block = "".join(agent_html)
            agent_id_lower = agent_id.lower()
            if agent_id_lower == "alice":
                html_parts_left.append(agent_block)
            elif agent_id_lower == "bob":
                html_parts_right.append(agent_block)
            else:
                if side_toggle:
                    html_parts_left.append(agent_block)
                else:
                    html_parts_right.append(agent_block)
                side_toggle = not side_toggle

        # Render left, middle index, right
        html_parts.append("".join(html_parts_left))
        html_parts.append("</div>")  # Close agents-container-left
        html_parts.append(middle_index_html)
        html_parts.append('<div class="agents-container-right">')
        html_parts.append("".join(html_parts_right))
        html_parts.append("</div>")  # Close agents-container-right

        html_parts.append("</div>")  # Close time-step

    # Close HTML
    html_parts.extend(["</body>", "</html>"])

    return "\n".join(html_parts)


def export_html_from_rollout_tree(path: Path, outdir: Path, main_only: bool = False):
    """Process a rollout tree file and generate HTML files for each path.
    Creates separate HTML files for the main path and each branch path.
    The main path is saved in the root output directory, while branch paths
    are saved in a 'branches' subdirectory.

    Args:
        path: Path to the rollout tree JSON file
        outdir: Output directory for HTML files
        main_only: If True, only export the main trajectory (default: False)
    """
    root = load_rollout_tree(path)
    mgid = root.id

    main_path, branch_paths = get_rollout_tree_paths(root)

    outdir.mkdir(parents=True, exist_ok=True)

    # Create branches subdirectory if we have branch paths
    if not main_only and branch_paths:
        branches_dir = outdir / f"mgid:{mgid}_branches_html_renders"
        branches_dir.mkdir(parents=True, exist_ok=True)

    # Generate HTML for the main path
    chat_turns = gather_all_chat_turns_for_path(main_path)
    html_content = html_from_chat_turns(chat_turns)
    output_file = outdir / f"mgid:{mgid}_main_html_render.html"
    with open(output_file, "w", encoding="utf-8") as f:
        f.write(html_content)

    # Generate HTML for each branch path
    for path_obj in branch_paths:
        chat_turns = gather_all_chat_turns_for_path(path_obj)

        html_content = html_from_chat_turns(chat_turns)

        path_id: str = path_obj.id
        output_filename = f"{path_id}_html_render.html"

        output_file = branches_dir / output_filename

        with open(output_file, "w", encoding="utf-8") as f:
            f.write(html_content)<|MERGE_RESOLUTION|>--- conflicted
+++ resolved
@@ -565,20 +565,20 @@
             )
             if isinstance(raw_val, float):
                 # Remove trailing zeros and dot
-                formatted = formatted.rstrip('0').rstrip('.')
+                formatted = formatted.rstrip("0").rstrip(".")
                 if len(formatted) > 8:
-                    formatted = formatted[:8] + '…'
+                    formatted = formatted[:8] + "…"
             reward_pills.append(
                 f'<span class="reward-pill">{html.escape(aid)}: <span class="reward-value">{formatted}</span></span>'
             )
         middle_index_html = (
             f'<div class="time-step-index">'
-            f'<div>⏱ {time_step}</div>'
+            f"<div>⏱ {time_step}</div>"
             f'<div class="index-rewards">'
             f'  <div class="reward-label">Rewards</div>'
-            f'  <div class="index-rewards-row">' + "".join(reward_pills) + '</div>'
-            f'</div>'
-            f'</div>'
+            f'  <div class="index-rewards-row">' + "".join(reward_pills) + "</div>"
+            f"</div>"
+            f"</div>"
         )
 
         # Process each agent; split left/right (alice left, bob right; others alternate)
@@ -603,35 +603,19 @@
                     name_badge = (
                         f'<span class="agent-badge agent-name">'
                         f'<span class="emoji-bw">🤖</span>{html.escape(agent_id)}'
-                        f'</span>'
+                        f"</span>"
                     )
                 else:
-<<<<<<< HEAD
-                    name_badge = f'<span class="agent-badge agent-name">user</span>'
-                trailing_badges = []
-                if turn.role == "assistant":
-                    trailing_badges.append(
-                        f'<span class="reward">Reward: <span class="reward-value">{turn.reward}</span></span>'
-                    )
-=======
                     name_badge = f'<span class="agent-badge agent-name"><span class="emoji-bw">⚙️</span>user</span>'
->>>>>>> ceba70b1
 
                 # Turn content (collapse all whitespace/newlines)
                 escaped_content = html.escape(turn.content)
                 collapsed = re.sub(r"\s+", " ", escaped_content).strip()
-<<<<<<< HEAD
-                # Render: name badge, message box, divider, trailing badges (if any)
-                if trailing_badges:
-                    trailing = "".join(
-                        ['<span class="inline-sep"></span>'] + trailing_badges
-=======
                 # Render: role-based order inside the row
                 if turn.role == "assistant":
                     # Assistant on the right: bubble then badge
                     agent_html.append(
                         f'<div class="turn-content"><span class="message-box">{collapsed}</span>{name_badge}</div>'
->>>>>>> ceba70b1
                     )
                 else:
                     # User on the left: badge then bubble
